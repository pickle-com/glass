--- conflicted
+++ resolved
@@ -549,10 +549,8 @@
     }
 
     async _handleListenClick() {
-<<<<<<< HEAD
-=======
+
         if (this.wasJustDragged) return;
->>>>>>> 2ce82a7e
         if (this.isTogglingSession) {
             return;
         }
