import { html, css, LitElement } from '../../assets/lit-core-2.7.4.min.js';

export class AskView extends LitElement {
    static properties = {
        currentResponse: { type: String },
        currentQuestion: { type: String },
        isLoading: { type: Boolean },
        copyState: { type: String },
        isHovering: { type: Boolean },
        hoveredLineIndex: { type: Number },
        lineCopyState: { type: Object },
        showTextInput: { type: Boolean },
        headerText: { type: String },
        headerAnimating: { type: Boolean },
        isStreaming: { type: Boolean },
    };

    static styles = css`
        :host {
            display: block;
            width: 100%;
            height: 100%;
            color: white;
        }

        * {
            font-family: 'Helvetica Neue', -apple-system, BlinkMacSystemFont, 'Segoe UI', Roboto, sans-serif;
            cursor: default;
            user-select: none;
        }

        .response-container pre {
            background: rgba(0, 0, 0, 0.4) !important;
            border-radius: 8px !important;
            padding: 12px !important;
            margin: 8px 0 !important;
            overflow-x: auto !important;
            border: 1px solid rgba(255, 255, 255, 0.1) !important;
            white-space: pre !important;
            word-wrap: normal !important;
            word-break: normal !important;
        }

        .response-container code {
            font-family: 'Monaco', 'Menlo', 'Consolas', monospace !important;
            font-size: 11px !important;
            background: transparent !important;
            white-space: pre !important;
            word-wrap: normal !important;
            word-break: normal !important;
        }

        .response-container pre code {
            white-space: pre !important;
            word-wrap: normal !important;
            word-break: normal !important;
            display: block !important;
        }

        .response-container p code {
            background: rgba(255, 255, 255, 0.1) !important;
            padding: 2px 4px !important;
            border-radius: 3px !important;
            color: #ffd700 !important;
        }

        .hljs-keyword {
            color: #ff79c6 !important;
        }
        .hljs-string {
            color: #f1fa8c !important;
        }
        .hljs-comment {
            color: #6272a4 !important;
        }
        .hljs-number {
            color: #bd93f9 !important;
        }
        .hljs-function {
            color: #50fa7b !important;
        }
        .hljs-variable {
            color: #8be9fd !important;
        }
        .hljs-built_in {
            color: #ffb86c !important;
        }
        .hljs-title {
            color: #50fa7b !important;
        }
        .hljs-attr {
            color: #50fa7b !important;
        }
        .hljs-tag {
            color: #ff79c6 !important;
        }

        .ask-container {
            display: flex;
            flex-direction: column;
            height: 100%;
            width: 100%;
            background: rgba(0, 0, 0, 0.6);
            border-radius: 12px;
            outline: 0.5px rgba(255, 255, 255, 0.3) solid;
            outline-offset: -1px;
            backdrop-filter: blur(1px);
            box-sizing: border-box;
            position: relative;
            overflow: hidden;
        }

        .ask-container::before {
            content: '';
            position: absolute;
            top: 0;
            left: 0;
            right: 0;
            bottom: 0;
            width: 100%;
            height: 100%;
            background: rgba(0, 0, 0, 0.15);
            box-shadow: 0 8px 32px rgba(0, 0, 0, 0.3);
            border-radius: 12px;
            filter: blur(10px);
            z-index: -1;
        }

        .response-header {
            display: flex;
            justify-content: space-between;
            align-items: center;
            padding: 12px 16px;
            background: transparent;
            border-bottom: 1px solid rgba(255, 255, 255, 0.1);
            flex-shrink: 0;
        }

        .response-header.hidden {
            display: none;
        }

        .header-left {
            display: flex;
            align-items: center;
            gap: 8px;
            flex-shrink: 0;
        }

        .response-icon {
            width: 20px;
            height: 20px;
            background: rgba(255, 255, 255, 0.2);
            border-radius: 50%;
            display: flex;
            align-items: center;
            justify-content: center;
            flex-shrink: 0;
        }

        .response-icon svg {
            width: 12px;
            height: 12px;
            stroke: rgba(255, 255, 255, 0.9);
        }

        .response-label {
            font-size: 13px;
            font-weight: 500;
            color: rgba(255, 255, 255, 0.9);
            white-space: nowrap;
            position: relative;
            overflow: hidden;
        }

        .response-label.animating {
            animation: fadeInOut 0.3s ease-in-out;
        }

        @keyframes fadeInOut {
            0% {
                opacity: 1;
                transform: translateY(0);
            }
            50% {
                opacity: 0;
                transform: translateY(-10px);
            }
            100% {
                opacity: 1;
                transform: translateY(0);
            }
        }

        .header-right {
            display: flex;
            align-items: center;
            gap: 8px;
            flex: 1;
            justify-content: flex-end;
        }

        .question-text {
            font-size: 13px;
            color: rgba(255, 255, 255, 0.7);
            white-space: nowrap;
            overflow: hidden;
            text-overflow: ellipsis;
            max-width: 300px;
            margin-right: 8px;
        }

        .header-controls {
            display: flex;
            gap: 8px;
            align-items: center;
            flex-shrink: 0;
        }

        .copy-button {
            background: transparent;
            color: rgba(255, 255, 255, 0.9);
            border: 1px solid rgba(255, 255, 255, 0.2);
            padding: 4px;
            border-radius: 3px;
            cursor: pointer;
            display: flex;
            align-items: center;
            justify-content: center;
            min-width: 24px;
            height: 24px;
            flex-shrink: 0;
            transition: background-color 0.15s ease;
            position: relative;
            overflow: hidden;
        }

        .copy-button:hover {
            background: rgba(255, 255, 255, 0.15);
        }

        .copy-button svg {
            position: absolute;
            top: 50%;
            left: 50%;
            transform: translate(-50%, -50%);
            transition: opacity 0.2s ease-in-out, transform 0.2s ease-in-out;
        }

        .copy-button .check-icon {
            opacity: 0;
            transform: translate(-50%, -50%) scale(0.5);
        }

        .copy-button.copied .copy-icon {
            opacity: 0;
            transform: translate(-50%, -50%) scale(0.5);
        }

        .copy-button.copied .check-icon {
            opacity: 1;
            transform: translate(-50%, -50%) scale(1);
        }

        .close-button {
            background: rgba(255, 255, 255, 0.07);
            color: white;
            border: none;
            padding: 4px;
            border-radius: 20px;
            outline: 1px rgba(255, 255, 255, 0.3) solid;
            outline-offset: -1px;
            backdrop-filter: blur(0.5px);
            cursor: pointer;
            display: flex;
            align-items: center;
            justify-content: center;
            width: 20px;
            height: 20px;
        }

        .close-button:hover {
            background: rgba(255, 255, 255, 0.1);
            color: rgba(255, 255, 255, 1);
        }

        .response-container {
            flex: 1;
            padding: 16px;
            padding-left: 48px;
            overflow-y: auto;
            font-size: 14px;
            line-height: 1.6;
            background: transparent;
            min-height: 0;
            max-height: 400px;
            position: relative;
        }

        .response-container.hidden {
            display: none;
        }

        .response-container::-webkit-scrollbar {
            width: 6px;
        }

        .response-container::-webkit-scrollbar-track {
            background: rgba(255, 255, 255, 0.05);
            border-radius: 3px;
        }

        .response-container::-webkit-scrollbar-thumb {
            background: rgba(255, 255, 255, 0.2);
            border-radius: 3px;
        }

        .response-container::-webkit-scrollbar-thumb:hover {
            background: rgba(255, 255, 255, 0.3);
        }

        .loading-dots {
            display: flex;
            align-items: center;
            justify-content: center;
            gap: 6px;
            padding: 40px;
        }

        .loading-dot {
            width: 8px;
            height: 8px;
            background: rgba(255, 255, 255, 0.6);
            border-radius: 50%;
            animation: pulse 1.5s ease-in-out infinite;
        }

        .loading-dot:nth-child(1) {
            animation-delay: 0s;
        }

        .loading-dot:nth-child(2) {
            animation-delay: 0.2s;
        }

        .loading-dot:nth-child(3) {
            animation-delay: 0.4s;
        }

        @keyframes pulse {
            0%,
            80%,
            100% {
                opacity: 0.3;
                transform: scale(0.8);
            }
            40% {
                opacity: 1;
                transform: scale(1.2);
            }
        }

        .response-line {
            position: relative;
            padding: 2px 0;
            margin: 0;
            transition: background-color 0.15s ease;
        }

        .response-line:hover {
            background: rgba(255, 255, 255, 0.05);
            border-radius: 4px;
        }

        .line-copy-button {
            position: absolute;
            left: -32px;
            top: 50%;
            transform: translateY(-50%);
            background: rgba(255, 255, 255, 0.1);
            border: 1px solid rgba(255, 255, 255, 0.2);
            border-radius: 3px;
            padding: 2px;
            cursor: pointer;
            opacity: 0;
            transition: opacity 0.15s ease, background-color 0.15s ease;
            display: flex;
            align-items: center;
            justify-content: center;
            width: 20px;
            height: 20px;
        }

        .response-line:hover .line-copy-button {
            opacity: 1;
        }

        .line-copy-button:hover {
            background: rgba(255, 255, 255, 0.2);
        }

        .line-copy-button.copied {
            background: rgba(40, 167, 69, 0.3);
        }

        .line-copy-button svg {
            width: 12px;
            height: 12px;
            stroke: rgba(255, 255, 255, 0.9);
        }

        .text-input-container {
            display: flex;
            align-items: center;
            gap: 8px;
            padding: 12px 16px;
            background: rgba(0, 0, 0, 0.1);
            border-top: 1px solid rgba(255, 255, 255, 0.1);
            flex-shrink: 0;
            transition: all 0.3s ease-in-out;
            transform-origin: bottom;
        }

        .text-input-container.hidden {
            opacity: 0;
            transform: scaleY(0);
            padding: 0;
            height: 0;
            overflow: hidden;
        }

        .text-input-container.no-response {
            border-top: none;
        }

        #textInput {
            flex: 1;
            padding: 10px 14px;
            background: rgba(0, 0, 0, 0.2);
            border-radius: 20px;
            outline: none;
            border: none;
            color: white;
            font-size: 14px;
            font-family: 'Helvetica Neue', sans-serif;
            font-weight: 400;
        }

        #textInput::placeholder {
            color: rgba(255, 255, 255, 0.5);
        }

        #textInput:focus {
            outline: none;
        }

        .response-line h1,
        .response-line h2,
        .response-line h3,
        .response-line h4,
        .response-line h5,
        .response-line h6 {
            color: rgba(255, 255, 255, 0.95);
            margin: 16px 0 8px 0;
            font-weight: 600;
        }

        .response-line p {
            margin: 8px 0;
            color: rgba(255, 255, 255, 0.9);
        }

        .response-line ul,
        .response-line ol {
            margin: 8px 0;
            padding-left: 20px;
        }

        .response-line li {
            margin: 4px 0;
            color: rgba(255, 255, 255, 0.9);
        }

        .response-line code {
            background: rgba(255, 255, 255, 0.1);
            color: rgba(255, 255, 255, 0.95);
            padding: 2px 6px;
            border-radius: 4px;
            font-family: 'Monaco', 'Menlo', monospace;
            font-size: 13px;
        }

        .response-line pre {
            background: rgba(255, 255, 255, 0.05);
            color: rgba(255, 255, 255, 0.95);
            padding: 12px;
            border-radius: 6px;
            overflow-x: auto;
            margin: 12px 0;
            border: 1px solid rgba(255, 255, 255, 0.1);
        }

        .response-line pre code {
            background: none;
            padding: 0;
        }

        .response-line blockquote {
            border-left: 3px solid rgba(255, 255, 255, 0.3);
            margin: 12px 0;
            padding: 8px 16px;
            background: rgba(255, 255, 255, 0.05);
            color: rgba(255, 255, 255, 0.8);
        }

        .empty-state {
            display: flex;
            align-items: center;
            justify-content: center;
            height: 100%;
            color: rgba(255, 255, 255, 0.5);
            font-size: 14px;
        }
    `;

    constructor() {
        super();
        this.currentResponse = '';
        this.currentQuestion = '';
        this.isLoading = false;
        this.copyState = 'idle';
        this.showTextInput = true;
        this.headerText = 'AI Response';
        this.headerAnimating = false;
        this.isStreaming = false;
        this.accumulatedResponse = '';

        this.marked = null;
        this.hljs = null;
        this.DOMPurify = null;
        this.isLibrariesLoaded = false;

        this.handleStreamChunk = this.handleStreamChunk.bind(this);
        this.handleStreamEnd = this.handleStreamEnd.bind(this);
        this.handleSendText = this.handleSendText.bind(this);
        this.handleTextKeydown = this.handleTextKeydown.bind(this);
        this.closeResponsePanel = this.closeResponsePanel.bind(this);
        this.handleCopy = this.handleCopy.bind(this);
        this.clearResponseContent = this.clearResponseContent.bind(this);
        this.processAssistantQuestion = this.processAssistantQuestion.bind(this);
        this.handleToggleTextInput = this.handleToggleTextInput.bind(this);
        this.handleEscKey = this.handleEscKey.bind(this);
        this.handleDocumentClick = this.handleDocumentClick.bind(this);
        this.handleWindowBlur = this.handleWindowBlur.bind(this);

        this.loadLibraries();

        // --- Resize helpers ---
        this.adjustHeightThrottle = null;
        this.isThrottled = false;
    }

    async loadLibraries() {
        try {
            if (!window.marked) {
                await this.loadScript('../../assets/marked-4.3.0.min.js');
            }

            if (!window.hljs) {
                await this.loadScript('../../assets/highlight-11.9.0.min.js');
            }

            if (!window.DOMPurify) {
                await this.loadScript('../../assets/dompurify-3.0.7.min.js');
            }

            this.marked = window.marked;
            this.hljs = window.hljs;
            this.DOMPurify = window.DOMPurify;

            if (this.marked && this.hljs) {
                this.marked.setOptions({
                    highlight: (code, lang) => {
                        if (lang && this.hljs.getLanguage(lang)) {
                            try {
                                return this.hljs.highlight(code, { language: lang }).value;
                            } catch (err) {
                                console.warn('Highlight error:', err);
                            }
                        }
                        try {
                            return this.hljs.highlightAuto(code).value;
                        } catch (err) {
                            console.warn('Auto highlight error:', err);
                        }
                        return code;
                    },
                    breaks: true,
                    gfm: true,
                    pedantic: false,
                    smartypants: false,
                    xhtml: false,
                });

                this.isLibrariesLoaded = true;
                this.renderContent();
                console.log('Markdown libraries loaded successfully in AskView');
            }

            if (this.DOMPurify) {
                this.isDOMPurifyLoaded = true;
                console.log('DOMPurify loaded successfully in AskView');
            }
        } catch (error) {
            console.error('Failed to load libraries in AskView:', error);
        }
    }

    handleDocumentClick(e) {
        if (!this.currentResponse && !this.isLoading && !this.isStreaming) {
            const askContainer = this.shadowRoot?.querySelector('.ask-container');
            if (askContainer && !e.composedPath().includes(askContainer)) {
                this.closeIfNoContent();
            }
        }
    }

    handleEscKey(e) {
        if (e.key === 'Escape') {
            e.preventDefault();
            this.closeResponsePanel();
        }
    }

    handleWindowBlur() {
        if (!this.currentResponse && !this.isLoading && !this.isStreaming) {
            const askWindow = window.require('electron').remote.getCurrentWindow();
            if (!askWindow.isFocused()) {
                this.closeIfNoContent();
            }
        }
    }

    closeIfNoContent() {
        if (window.require) {
            const { ipcRenderer } = window.require('electron');
            ipcRenderer.invoke('force-close-window', 'ask');
        }
    }

    loadScript(src) {
        return new Promise((resolve, reject) => {
            const script = document.createElement('script');
            script.src = src;
            script.onload = resolve;
            script.onerror = reject;
            document.head.appendChild(script);
        });
    }

    parseMarkdown(text) {
        if (!text) return '';

        if (!this.isLibrariesLoaded || !this.marked) {
            return text;
        }

        try {
            return this.marked(text);
        } catch (error) {
            console.error('Markdown parsing error in AskView:', error);
            return text;
        }
    }

    fixIncompleteCodeBlocks(text) {
        if (!text) return text;

        const codeBlockMarkers = text.match(/```/g) || [];
        const markerCount = codeBlockMarkers.length;

        if (markerCount % 2 === 1) {
            return text + '\n```';
        }

        return text;
    }

    connectedCallback() {
        super.connectedCallback();

        console.log('📱 AskView connectedCallback - IPC 이벤트 리스너 설정');

        document.addEventListener('click', this.handleDocumentClick, true);
        document.addEventListener('keydown', this.handleEscKey);

        this.resizeObserver = new ResizeObserver(entries => {
            for (const entry of entries) {
                const needed = entry.contentRect.height;
                const current = window.innerHeight;

                if (needed > current - 4) {
                    this.requestWindowResize(Math.ceil(needed));
                }
            }
        });

        const container = this.shadowRoot?.querySelector('.ask-container');
        if (container) this.resizeObserver.observe(container);

        this.handleQuestionFromAssistant = (event, question) => {
            console.log('📨 AskView: Received question from AssistantView:', question);
            this.currentResponse = '';
            this.isStreaming = false;
            this.requestUpdate();

            this.currentQuestion = question;
            this.isLoading = true;
            this.showTextInput = false;
            this.headerText = 'analyzing screen...';
            this.startHeaderAnimation();
            this.requestUpdate();

            this.processAssistantQuestion(question);
        };

<<<<<<< HEAD

=======
>>>>>>> 33e78822

        if (window.require) {
            const { ipcRenderer } = window.require('electron');
            ipcRenderer.on('ask-global-send', this.handleGlobalSendRequest);
            ipcRenderer.on('toggle-text-input', this.handleToggleTextInput);
            ipcRenderer.on('clear-ask-content', this.clearResponseContent);
            ipcRenderer.on('receive-question-from-assistant', this.handleQuestionFromAssistant);
            ipcRenderer.on('hide-text-input', () => {
                console.log('📤 Hide text input signal received');
                this.showTextInput = false;
                this.requestUpdate();
            });
            ipcRenderer.on('clear-ask-response', () => {
                console.log('📤 Clear response signal received');
                this.currentResponse = '';
                this.isStreaming = false;
                this.isLoading = false;
                this.headerText = 'AI Response';
                this.requestUpdate();
            });
            ipcRenderer.on('window-hide-animation', () => {
                console.log('📤 Ask window hiding - clearing response content');
                setTimeout(() => {
                    this.clearResponseContent();
                }, 250);
            });
            ipcRenderer.on('window-blur', this.handleWindowBlur);
            ipcRenderer.on('window-did-show', () => {
                if (!this.currentResponse && !this.isLoading && !this.isStreaming) {
                    setTimeout(() => {
                        const textInput = this.shadowRoot?.getElementById('textInput');
                        if (textInput) {
                            textInput.focus();
                        }
                    }, 100);
                }
            });

            ipcRenderer.on('ask-response-chunk', this.handleStreamChunk);
            ipcRenderer.on('ask-response-stream-end', this.handleStreamEnd);
            console.log('✅ AskView: IPC 이벤트 리스너 등록 완료');
        }
    }

    disconnectedCallback() {
        super.disconnectedCallback();
        this.resizeObserver?.disconnect();

        console.log('📱 AskView disconnectedCallback - IPC 이벤트 리스너 제거');

        document.removeEventListener('click', this.handleDocumentClick, true);
        document.removeEventListener('keydown', this.handleEscKey);

        if (this.copyTimeout) {
            clearTimeout(this.copyTimeout);
        }

        if (this.headerAnimationTimeout) {
            clearTimeout(this.headerAnimationTimeout);
        }

        if (this.streamingTimeout) {
            clearTimeout(this.streamingTimeout);
        }

        Object.values(this.lineCopyTimeouts).forEach(timeout => clearTimeout(timeout));

        if (window.require) {
            const { ipcRenderer } = window.require('electron');
            ipcRenderer.removeListener('ask-global-send', this.handleGlobalSendRequest);
            ipcRenderer.removeListener('toggle-text-input', this.handleToggleTextInput);
            ipcRenderer.removeListener('clear-ask-content', this.clearResponseContent);
            ipcRenderer.removeListener('clear-ask-response', () => {});
            ipcRenderer.removeListener('hide-text-input', () => {});
            ipcRenderer.removeListener('window-hide-animation', () => {});
            ipcRenderer.removeListener('window-blur', this.handleWindowBlur);

            ipcRenderer.removeListener('ask-response-chunk', this.handleStreamChunk);
            ipcRenderer.removeListener('ask-response-stream-end', this.handleStreamEnd);
            console.log('✅ AskView: IPC 이벤트 리스너 제거 완료');
        }
    }

    // --- 스트리밍 처리 핸들러 ---
    handleStreamChunk(event, { token }) {
        if (!this.isStreaming) {
            this.isStreaming = true;
            this.isLoading = false;
            this.accumulatedResponse = '';
            const container = this.shadowRoot.getElementById('responseContainer');
            if (container) container.innerHTML = '';
            this.headerText = 'AI Response';
            this.headerAnimating = false;
            this.requestUpdate();
        }
        this.accumulatedResponse += token;
        this.renderContent();
    }

    handleStreamEnd() {
        this.isStreaming = false;
        this.currentResponse = this.accumulatedResponse;
        if (this.headerText !== 'AI Response') {
            this.headerText = 'AI Response';
            this.requestUpdate();
        }
        this.renderContent();
    }

    // ✨ 렌더링 로직 통합
    renderContent() {
        if (!this.isLoading && !this.isStreaming && !this.currentResponse) {
            const responseContainer = this.shadowRoot.getElementById('responseContainer');
            if (responseContainer) responseContainer.innerHTML = '<div class="empty-state">Ask a question to see the response here</div>';
            return;
        }

        const responseContainer = this.shadowRoot.getElementById('responseContainer');
        if (!responseContainer) return;

        if (this.isLoading) {
            responseContainer.innerHTML = `
                <div class="loading-dots">
                    <div class="loading-dot"></div><div class="loading-dot"></div><div class="loading-dot"></div>
                </div>`;
            return;
        }

        let textToRender = this.isStreaming ? this.accumulatedResponse : this.currentResponse;

        // 불완전한 마크다운 수정
        textToRender = this.fixIncompleteMarkdown(textToRender);
        textToRender = this.fixIncompleteCodeBlocks(textToRender);

        if (this.isLibrariesLoaded && this.marked && this.DOMPurify) {
            try {
                // 마크다운 파싱
                const parsedHtml = this.marked.parse(textToRender);

                // DOMPurify로 정제
                const cleanHtml = this.DOMPurify.sanitize(parsedHtml, {
                    ALLOWED_TAGS: [
                        'h1',
                        'h2',
                        'h3',
                        'h4',
                        'h5',
                        'h6',
                        'p',
                        'br',
                        'strong',
                        'b',
                        'em',
                        'i',
                        'ul',
                        'ol',
                        'li',
                        'blockquote',
                        'code',
                        'pre',
                        'a',
                        'img',
                        'table',
                        'thead',
                        'tbody',
                        'tr',
                        'th',
                        'td',
                        'hr',
                        'sup',
                        'sub',
                        'del',
                        'ins',
                    ],
                    ALLOWED_ATTR: ['href', 'src', 'alt', 'title', 'class', 'id', 'target', 'rel'],
                });

                // HTML 적용
                responseContainer.innerHTML = cleanHtml;

                // 코드 하이라이팅 적용
                if (this.hljs) {
                    responseContainer.querySelectorAll('pre code').forEach(block => {
                        this.hljs.highlightElement(block);
                    });
                }

                // 스크롤을 맨 아래로
                responseContainer.scrollTop = responseContainer.scrollHeight;
            } catch (error) {
                console.error('Error rendering markdown:', error);
                // 에러 발생 시 일반 텍스트로 표시
                responseContainer.textContent = textToRender;
            }
        } else {
            // 라이브러리가 로드되지 않았을 때 기본 렌더링
            const basicHtml = textToRender
                .replace(/&/g, '&amp;')
                .replace(/</g, '&lt;')
                .replace(/>/g, '&gt;')
                .replace(/\n\n/g, '</p><p>')
                .replace(/\n/g, '<br>')
                .replace(/\*\*(.*?)\*\*/g, '<strong>$1</strong>')
                .replace(/\*(.*?)\*/g, '<em>$1</em>')
                .replace(/`([^`]+)`/g, '<code>$1</code>');

            responseContainer.innerHTML = `<p>${basicHtml}</p>`;
        }

        // 🚀 After updating content, recalculate window height
        this.adjustWindowHeightThrottled();
    }

    clearResponseContent() {
        this.currentResponse = '';
        this.currentQuestion = '';
        this.isLoading = false;
        this.isStreaming = false;
        this.headerText = 'AI Response';
        this.showTextInput = true;
        this.accumulatedResponse = '';
        this.requestUpdate();
        this.renderContent(); // 👈 updateResponseContent() 대신 renderContent() 호출
    }

    handleToggleTextInput() {
        this.showTextInput = !this.showTextInput;
        this.requestUpdate();
    }

    requestWindowResize(targetHeight) {
        if (window.require) {
            const { ipcRenderer } = window.require('electron');
            ipcRenderer.invoke('adjust-window-height', targetHeight);
        }
    }

    animateHeaderText(text) {
        this.headerAnimating = true;
        this.requestUpdate();

        setTimeout(() => {
            this.headerText = text;
            this.headerAnimating = false;
            this.requestUpdate();
        }, 150);
    }

    startHeaderAnimation() {
        this.animateHeaderText('analyzing screen...');

        if (this.headerAnimationTimeout) {
            clearTimeout(this.headerAnimationTimeout);
        }

        this.headerAnimationTimeout = setTimeout(() => {
            this.animateHeaderText('thinking...');
        }, 1500);
    }

<<<<<<< HEAD

=======
>>>>>>> 33e78822

    renderMarkdown(content) {
        if (!content) return '';

        if (this.isLibrariesLoaded && this.marked) {
            return this.parseMarkdown(content);
        }

        return content
            .replace(/\*\*(.*?)\*\*/g, '<strong>$1</strong>')
            .replace(/\*(.*?)\*/g, '<em>$1</em>')
            .replace(/`(.*?)`/g, '<code>$1</code>');
    }

    closeResponsePanel() {
        if (window.require) {
            const { ipcRenderer } = window.require('electron');
            ipcRenderer.invoke('force-close-window', 'ask');
        }
    }

    fixIncompleteMarkdown(text) {
        if (!text) return text;

        // 불완전한 볼드체 처리
        const boldCount = (text.match(/\*\*/g) || []).length;
        if (boldCount % 2 === 1) {
            text += '**';
        }

        // 불완전한 이탤릭체 처리
        const italicCount = (text.match(/(?<!\*)\*(?!\*)/g) || []).length;
        if (italicCount % 2 === 1) {
            text += '*';
        }

        // 불완전한 인라인 코드 처리
        const inlineCodeCount = (text.match(/`/g) || []).length;
        if (inlineCodeCount % 2 === 1) {
            text += '`';
        }

        // 불완전한 링크 처리
        const openBrackets = (text.match(/\[/g) || []).length;
        const closeBrackets = (text.match(/\]/g) || []).length;
        if (openBrackets > closeBrackets) {
            text += ']';
        }

        const openParens = (text.match(/\]\(/g) || []).length;
        const closeParens = (text.match(/\)\s*$/g) || []).length;
        if (openParens > closeParens && text.endsWith('(')) {
            text += ')';
        }

        return text;
    }

    // ✨ processAssistantQuestion 수정
    async processAssistantQuestion(question) {
        this.currentQuestion = question;
        this.showTextInput = false;
        this.isLoading = true;
        this.isStreaming = false;
        this.currentResponse = '';
        this.accumulatedResponse = '';
        this.startHeaderAnimation();
        this.requestUpdate();
        this.renderContent();

        window.pickleGlass.sendMessage(question).catch(error => {
            console.error('Error processing assistant question:', error);
            this.isLoading = false;
            this.isStreaming = false;
            this.currentResponse = `Error: ${error.message}`;
            this.renderContent();
        });
    }

    async handleCopy() {
        if (this.copyState === 'copied') return;

        let responseToCopy = this.currentResponse;

        if (this.isDOMPurifyLoaded && this.DOMPurify) {
            const testHtml = this.renderMarkdown(responseToCopy);
            const sanitized = this.DOMPurify.sanitize(testHtml);

            if (this.DOMPurify.removed && this.DOMPurify.removed.length > 0) {
                console.warn('Unsafe content detected, copy blocked');
                return;
            }
        }

        const textToCopy = `Question: ${this.currentQuestion}\n\nAnswer: ${responseToCopy}`;

        try {
            await navigator.clipboard.writeText(textToCopy);
            console.log('Content copied to clipboard');

            this.copyState = 'copied';
            this.requestUpdate();

            if (this.copyTimeout) {
                clearTimeout(this.copyTimeout);
            }

            this.copyTimeout = setTimeout(() => {
                this.copyState = 'idle';
                this.requestUpdate();
            }, 1500);
        } catch (err) {
            console.error('Failed to copy:', err);
        }
    }

    async handleLineCopy(lineIndex) {
        const originalLines = this.currentResponse.split('\n');
        const lineToCopy = originalLines[lineIndex];

        if (!lineToCopy) return;

        try {
            await navigator.clipboard.writeText(lineToCopy);
            console.log('Line copied to clipboard');

            // '복사됨' 상태로 UI 즉시 업데이트
            this.lineCopyState = { ...this.lineCopyState, [lineIndex]: true };
            this.requestUpdate(); // LitElement에 UI 업데이트 요청

            // 기존 타임아웃이 있다면 초기화
            if (this.lineCopyTimeouts && this.lineCopyTimeouts[lineIndex]) {
                clearTimeout(this.lineCopyTimeouts[lineIndex]);
            }

            // ✨ 수정된 타임아웃: 1.5초 후 '복사됨' 상태 해제
            this.lineCopyTimeouts[lineIndex] = setTimeout(() => {
                const updatedState = { ...this.lineCopyState };
                delete updatedState[lineIndex];
                this.lineCopyState = updatedState;
                this.requestUpdate(); // UI 업데이트 요청
            }, 1500);
        } catch (err) {
            console.error('Failed to copy line:', err);
        }
    }

    async handleSendText() {
        const textInput = this.shadowRoot?.getElementById('textInput');
        if (!textInput) return;
        const text = textInput.value.trim();
        if (!text) return;

        textInput.value = '';

        this.currentQuestion = text;
        this.lineCopyState = {};
        this.showTextInput = false;
        this.isLoading = true;
        this.isStreaming = false;
        this.currentResponse = '';
        this.accumulatedResponse = '';
        this.startHeaderAnimation();
        this.requestUpdate();
        this.renderContent();

        window.pickleGlass.sendMessage(text).catch(error => {
            console.error('Error sending text:', error);
            this.isLoading = false;
            this.isStreaming = false;
            this.currentResponse = `Error: ${error.message}`;
            this.renderContent();
        });
    }

    handleTextKeydown(e) {
        const isPlainEnter = e.key === 'Enter' && !e.shiftKey && !e.metaKey && !e.ctrlKey;
        const isModifierEnter = e.key === 'Enter' && (e.metaKey || e.ctrlKey);

        if (isPlainEnter || isModifierEnter) {
            e.preventDefault();
            this.handleSendText();
        }
    }

    updated(changedProperties) {
        super.updated(changedProperties);
        if (changedProperties.has('isLoading')) {
            this.renderContent();
        }

        if (changedProperties.has('showTextInput') || changedProperties.has('isLoading')) {
            this.adjustWindowHeightThrottled();
        }
    }

    firstUpdated() {
        setTimeout(() => this.adjustWindowHeight(), 200);
    }

    handleGlobalSendRequest() {
        const textInput = this.shadowRoot?.getElementById('textInput');
        if (!textInput) return;

        textInput.focus();

        if (!textInput.value.trim()) return;

        this.handleSendText();
    }

    getTruncatedQuestion(question, maxLength = 30) {
        if (!question) return '';
        if (question.length <= maxLength) return question;
        return question.substring(0, maxLength) + '...';
    }

    handleInputFocus() {
        this.isInputFocused = true;
    }

    handleInputBlur(e) {
        this.isInputFocused = false;

        // 잠시 후 포커스가 다른 곳으로 갔는지 확인
        setTimeout(() => {
            const activeElement = this.shadowRoot?.activeElement || document.activeElement;
            const textInput = this.shadowRoot?.getElementById('textInput');

            // 포커스가 AskView 내부가 아니고, 응답이 없는 경우
            if (!this.currentResponse && !this.isLoading && !this.isStreaming && activeElement !== textInput && !this.isInputFocused) {
                this.closeIfNoContent();
            }
        }, 200);
    }

    render() {
        const hasResponse = this.isLoading || this.currentResponse || this.isStreaming;

        return html`
            <div class="ask-container">
                <!-- Response Header -->
                <div class="response-header ${!hasResponse ? 'hidden' : ''}">
                    <div class="header-left">
                        <div class="response-icon">
                            <svg viewBox="0 0 24 24" fill="none" stroke="currentColor" stroke-width="2">
                                <path d="M12 2C6.48 2 2 6.48 2 12s4.48 10 10 10 10-4.48 10-10S17.52 2 12 2z" />
                                <path d="M8 12l2 2 4-4" />
                            </svg>
                        </div>
                        <span class="response-label ${this.headerAnimating ? 'animating' : ''}">${this.headerText}</span>
                    </div>
                    <div class="header-right">
                        <span class="question-text">${this.getTruncatedQuestion(this.currentQuestion)}</span>
                        <div class="header-controls">
                            <button class="copy-button ${this.copyState === 'copied' ? 'copied' : ''}" @click=${this.handleCopy}>
                                <svg class="copy-icon" width="14" height="14" viewBox="0 0 24 24" fill="none" stroke="currentColor" stroke-width="2">
                                    <rect x="9" y="9" width="13" height="13" rx="2" ry="2" />
                                    <path d="M5 15H4a2 2 0 01-2-2V4a2 2 0 012-2h9a2 2 0 012 2v1" />
                                </svg>
                                <svg
                                    class="check-icon"
                                    width="16"
                                    height="16"
                                    viewBox="0 0 24 24"
                                    fill="none"
                                    stroke="currentColor"
                                    stroke-width="2.5"
                                >
                                    <path d="M20 6L9 17l-5-5" />
                                </svg>
                            </button>
                            <button class="close-button" @click=${this.closeResponsePanel}>
                                <svg width="16" height="16" viewBox="0 0 24 24" fill="none" stroke="currentColor" stroke-width="2">
                                    <line x1="18" y1="6" x2="6" y2="18" />
                                    <line x1="6" y1="6" x2="18" y2="18" />
                                </svg>
                            </button>
                        </div>
                    </div>
                </div>

                <!-- Response Container -->
                <div class="response-container ${!hasResponse ? 'hidden' : ''}" id="responseContainer">
                    <!-- Content is dynamically generated in updateResponseContent() -->
                </div>

                <!-- Text Input Container -->
                <div class="text-input-container ${!hasResponse ? 'no-response' : ''} ${!this.showTextInput ? 'hidden' : ''}">
                    <input
                        type="text"
                        id="textInput"
                        placeholder="Ask about your screen or audio"
                        @keydown=${this.handleTextKeydown}
                        @focus=${this.handleInputFocus}
                        @blur=${this.handleInputBlur}
                    />
                </div>
            </div>
        `;
    }

    // Dynamically resize the BrowserWindow to fit current content
    adjustWindowHeight() {
        if (!window.require) return;

        this.updateComplete.then(() => {
            const headerEl   = this.shadowRoot.querySelector('.response-header');
            const responseEl = this.shadowRoot.querySelector('.response-container');
            const inputEl    = this.shadowRoot.querySelector('.text-input-container');

            if (!headerEl || !responseEl) return;

            const headerHeight   = headerEl.classList.contains('hidden') ? 0 : headerEl.offsetHeight;
            const responseHeight = responseEl.scrollHeight;
            const inputHeight    = (inputEl && !inputEl.classList.contains('hidden')) ? inputEl.offsetHeight : 0;

            const idealHeight = headerHeight + responseHeight + inputHeight + 20; // padding

            const targetHeight = Math.min(700, Math.max(200, idealHeight));

            const { ipcRenderer } = window.require('electron');
            ipcRenderer.invoke('adjust-window-height', targetHeight);

        }).catch(err => console.error('AskView adjustWindowHeight error:', err));
    }

    // Throttled wrapper to avoid excessive IPC spam (executes at most once per animation frame)
    adjustWindowHeightThrottled() {
        if (this.isThrottled) return;

        this.adjustWindowHeight();
        this.isThrottled = true;

        this.adjustHeightThrottle = setTimeout(() => {
            this.isThrottled = false;
        }, 16);
    }
}

customElements.define('ask-view', AskView);<|MERGE_RESOLUTION|>--- conflicted
+++ resolved
@@ -724,10 +724,7 @@
             this.processAssistantQuestion(question);
         };
 
-<<<<<<< HEAD
-
-=======
->>>>>>> 33e78822
+
 
         if (window.require) {
             const { ipcRenderer } = window.require('electron');
@@ -988,10 +985,7 @@
         }, 1500);
     }
 
-<<<<<<< HEAD
-
-=======
->>>>>>> 33e78822
+
 
     renderMarkdown(content) {
         if (!content) return '';
