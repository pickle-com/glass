--- conflicted
+++ resolved
@@ -905,7 +905,6 @@
         }
     }
 
-<<<<<<< HEAD
     clearResponseContent() {
         this.currentResponse = '';
         this.currentQuestion = '';
@@ -929,21 +928,6 @@
                 textInput.focus();
             }
         });
-=======
-    handleWindowBlur() {
-        if (!this.currentResponse && !this.isLoading && !this.isStreaming) {
-            // If there's no active content, ask the main process to close this window.
-            if (window.api && window.api.ask) {
-                window.api.ask.closeWindowIfEmpty();
-            }
-        }
-    }
-
-    closeIfNoContent() {
-        if (window.api && window.api.ask) {
-            window.api.ask.forceCloseWindow('ask');
-        }
->>>>>>> 39b75da8
     }
 
 
@@ -985,117 +969,6 @@
         return text;
     }
 
-<<<<<<< HEAD
-=======
-    connectedCallback() {
-        super.connectedCallback();
-
-        console.log('📱 AskView connectedCallback - IPC 이벤트 리스너 설정');
-
-        document.addEventListener('click', this.handleDocumentClick, true);
-        document.addEventListener('keydown', this.handleEscKey);
-
-        this.resizeObserver = new ResizeObserver(entries => {
-            for (const entry of entries) {
-                const needed = entry.contentRect.height;
-                const current = window.innerHeight;
-
-                if (needed > current - 4) {
-                    this.requestWindowResize(Math.ceil(needed));
-                }
-            }
-        });
-
-        const container = this.shadowRoot?.querySelector('.ask-container');
-        if (container) this.resizeObserver.observe(container);
-
-        this.handleQuestionFromAssistant = (event, question) => {
-            console.log('📨 AskView: Received question from ListenView:', question);
-            this.currentResponse = '';
-            this.isStreaming = false;
-            this.requestUpdate();
-
-            this.currentQuestion = question;
-            this.isLoading = true;
-            this.showTextInput = false;
-            this.headerText = 'analyzing screen...';
-            this.startHeaderAnimation();
-            this.requestUpdate();
-
-            this.processAssistantQuestion(question);
-        };
-
-        if (window.api && window.api.ask) {
-            // preload API를 사용하여 이벤트 리스너 등록
-            window.api.ask.onGlobalSend(this.handleGlobalSendRequest);
-            window.api.ask.onReceiveQuestionFromAssistant(this.handleQuestionFromAssistant);
-            window.api.ask.onHideTextInput(() => {
-                console.log('📤 Hide text input signal received');
-                this.showTextInput = false;
-                this.requestUpdate();
-            });
-            window.api.ask.onWindowHideAnimation(() => {
-                console.log('📤 Ask window hiding - clearing response content');
-                setTimeout(() => {
-                    this.clearResponseContent();
-                }, 250);
-            });
-            window.api.ask.onWindowBlur(this.handleWindowBlur);
-            window.api.ask.onWindowDidShow(() => {
-                if (!this.currentResponse && !this.isLoading && !this.isStreaming) {
-                    this.focusTextInput();
-                }
-            });
-
-            window.api.ask.onResponseChunk(this.handleStreamChunk);
-            window.api.ask.onResponseStreamEnd(this.handleStreamEnd);
-
-            window.api.ask.onScrollResponseUp(() => this.handleScroll('up'));
-            window.api.ask.onScrollResponseDown(() => this.handleScroll('down'));
-            console.log('✅ AskView: preload API 이벤트 리스너 등록 완료');
-        }
-    }
-
-    disconnectedCallback() {
-        super.disconnectedCallback();
-        this.resizeObserver?.disconnect();
-
-        console.log('📱 AskView disconnectedCallback - IPC 이벤트 리스너 제거');
-
-        document.removeEventListener('click', this.handleDocumentClick, true);
-        document.removeEventListener('keydown', this.handleEscKey);
-
-        if (this.copyTimeout) {
-            clearTimeout(this.copyTimeout);
-        }
-
-        if (this.headerAnimationTimeout) {
-            clearTimeout(this.headerAnimationTimeout);
-        }
-
-        if (this.streamingTimeout) {
-            clearTimeout(this.streamingTimeout);
-        }
-
-        Object.values(this.lineCopyTimeouts).forEach(timeout => clearTimeout(timeout));
-
-        if (window.api && window.api.ask) {
-            // preload API를 사용하여 이벤트 리스너 제거
-            window.api.ask.removeOnGlobalSend(this.handleGlobalSendRequest);
-            window.api.ask.removeOnHideTextInput(() => { });
-            window.api.ask.removeOnWindowHideAnimation(() => { });
-            window.api.ask.removeOnWindowBlur(this.handleWindowBlur);
-
-            window.api.ask.removeOnResponseChunk(this.handleStreamChunk);
-            window.api.ask.removeOnResponseStreamEnd(this.handleStreamEnd);
-
-            window.api.ask.removeOnScrollResponseUp(() => this.handleScroll('up'));
-            window.api.ask.removeOnScrollResponseDown(() => this.handleScroll('down'));
-            console.log('✅ AskView: preload API 이벤트 리스너 제거 완료');
-        }
-    }
-
->>>>>>> 39b75da8
     handleScroll(direction) {
         const scrollableElement = this.shadowRoot.querySelector('#responseContainer');
         if (scrollableElement) {
@@ -1281,15 +1154,6 @@
             .replace(/`(.*?)`/g, '<code>$1</code>');
     }
 
-<<<<<<< HEAD
-=======
-    closeResponsePanel() {
-        if (window.api && window.api.ask) {
-            window.api.ask.forceCloseWindow('ask');
-        }
-    }
-
->>>>>>> 39b75da8
     fixIncompleteMarkdown(text) {
         if (!text) return text;
 
@@ -1327,31 +1191,6 @@
         return text;
     }
 
-<<<<<<< HEAD
-=======
-    // ✨ processAssistantQuestion 수정
-    async processAssistantQuestion(question) {
-        this.currentQuestion = question;
-        this.showTextInput = false;
-        this.isLoading = true;
-        this.isStreaming = false;
-        this.currentResponse = '';
-        this.accumulatedResponse = '';
-        this.startHeaderAnimation();
-        this.requestUpdate();
-        this.renderContent();
-
-        if (window.api && window.api.ask) {
-            window.api.ask.sendMessage(question).catch(error => {
-                console.error('Error processing assistant question:', error);
-                this.isLoading = false;
-                this.isStreaming = false;
-                this.currentResponse = `Error: ${error.message}`;
-                this.renderContent();
-            });
-        }
-    }
->>>>>>> 39b75da8
 
     async handleCopy() {
         if (this.copyState === 'copied') return;
