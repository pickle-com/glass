const { BrowserWindow, globalShortcut, ipcMain, screen, app, shell, desktopCapturer } = require('electron');
const WindowLayoutManager = require('./windowLayoutManager');
const SmoothMovementManager = require('./smoothMovementManager');
const path = require('node:path');
const fs = require('node:fs');
const os = require('os');
const util = require('util');
const execFile = util.promisify(require('child_process').execFile);

// Try to load sharp, but don't fail if it's not available
let sharp;
try {
    sharp = require('sharp');
    console.log('[WindowManager] Sharp module loaded successfully');
} catch (error) {
    console.warn('[WindowManager] Sharp module not available:', error.message);
    console.warn('[WindowManager] Screenshot functionality will work with reduced image processing capabilities');
    sharp = null;
}
const authService = require('../common/services/authService');
const systemSettingsRepository = require('../common/repositories/systemSettings');
const userRepository = require('../common/repositories/user');
const { getSettings } = require('../features/settings/settingsService');
const fetch = require('node-fetch');
const Store = require('electron-store');
const shortCutStore = new Store({
    name: 'user-preferences',
    defaults: {
        customKeybinds: {}
    }
});

/* ────────────────[ GLASS BYPASS ]─────────────── */
let liquidGlass;
const isLiquidGlassSupported = () => {
    if (process.platform !== 'darwin') {
        return false;
    }
    const majorVersion = parseInt(os.release().split('.')[0], 10);
    // return majorVersion >= 25; // macOS 26+ (Darwin 25+)
    return majorVersion >= 26; // See you soon!
};
let shouldUseLiquidGlass = isLiquidGlassSupported();
if (shouldUseLiquidGlass) {
    try {
        liquidGlass = require('electron-liquid-glass');
    } catch (e) {
        console.warn('Could not load optional dependency "electron-liquid-glass". The feature will be disabled.');
        shouldUseLiquidGlass = false;
    }
}
/* ────────────────[ GLASS BYPASS ]─────────────── */

let isContentProtectionOn = true;
let currentDisplayId = null;

let mouseEventsIgnored = false;
let lastVisibleWindows = new Set(['header']);
const HEADER_HEIGHT = 47;
const DEFAULT_WINDOW_WIDTH = 353;

let currentHeaderState = 'apikey';
const windowPool = new Map();
let fixedYPosition = 0;
let lastScreenshot = null;

let settingsHideTimer = null;

let selectedCaptureSourceId = null;

// let shortcutEditorWindow = null;
let layoutManager = null;
function updateLayout() {
    if (layoutManager) {
        layoutManager.updateLayout();
    }
}

let movementManager = null;


async function toggleFeature(featureName) {
    if (!windowPool.get(featureName) && currentHeaderState === 'main') {
        createFeatureWindows(windowPool.get('header'));
    }

    const header = windowPool.get('header');
    if (featureName === 'listen') {
        console.log(`[WindowManager] Toggling feature: ${featureName}`);
        const listenWindow = windowPool.get(featureName);
        const listenService = global.listenService;
        if (listenService && listenService.isSessionActive()) {
            console.log('[WindowManager] Listen session is active, closing it via toggle.');
            await listenService.closeSession();
            listenWindow.webContents.send('session-state-changed', { isActive: false });
            header.webContents.send('session-state-text', 'Done');
            // return;
        } else {
            if (listenWindow.isVisible()) {
                listenWindow.webContents.send('window-hide-animation');
                listenWindow.webContents.send('session-state-changed', { isActive: false });
                header.webContents.send('session-state-text', 'Listen');
            } else {
                listenWindow.show();
                updateLayout();
                listenWindow.webContents.send('window-show-animation');
<<<<<<< HEAD
                
                // Get current language setting and pass it to initializeSession
                try {
                    const settings = await getSettings();
                    const language = settings.language || 'en';
                    console.log(`[WindowManager] Initializing session with language: ${language}`);
                    await listenService.initializeSession(language);
                } catch (error) {
                    console.error('[WindowManager] Failed to get language setting, using default:', error);
                    await listenService.initializeSession('en');
                }
                
=======
                await listenService.initializeSession();
>>>>>>> 9f29fa58
                listenWindow.webContents.send('session-state-changed', { isActive: true });
                header.webContents.send('session-state-text', 'Stop');
            }
        }
    }

    if (featureName === 'ask') {
        let askWindow = windowPool.get('ask');

        if (!askWindow || askWindow.isDestroyed()) {
            console.log('[WindowManager] Ask window not found, creating new one');
            return;
        }

        if (askWindow.isVisible()) {
            try {
                const hasResponse = await askWindow.webContents.executeJavaScript(`
                    (() => {
                        try {
                            // PickleGlassApp의 Shadow DOM 내부로 접근
                            const pickleApp = document.querySelector('pickle-glass-app');
                            if (!pickleApp || !pickleApp.shadowRoot) {
                                console.log('PickleGlassApp not found');
                                return false;
                            }
                            
                            // PickleGlassApp의 shadowRoot 내부에서 ask-view 찾기
                            const askView = pickleApp.shadowRoot.querySelector('ask-view');
                            if (!askView) {
                                console.log('AskView not found in PickleGlassApp shadow DOM');
                                return false;
                            }
                            
                            console.log('AskView found, checking state...');
                            console.log('currentResponse:', askView.currentResponse);
                            console.log('isLoading:', askView.isLoading);
                            console.log('isStreaming:', askView.isStreaming);
                            
                            const hasContent = !!(askView.currentResponse || askView.isLoading || askView.isStreaming);
                            
                            if (!hasContent && askView.shadowRoot) {
                                const responseContainer = askView.shadowRoot.querySelector('.response-container');
                                if (responseContainer && !responseContainer.classList.contains('hidden')) {
                                    const textContent = responseContainer.textContent.trim();
                                    const hasActualContent = textContent && 
                                        !textContent.includes('Ask a question to see the response here') &&
                                        textContent.length > 0;
                                    console.log('Response container content check:', hasActualContent);
                                    return hasActualContent;
                                }
                            }
                            
                            return hasContent;
                        } catch (error) {
                            console.error('Error checking AskView state:', error);
                            return false;
                        }
                    })()
                `);

                console.log(`[WindowManager] Ask window visible, hasResponse: ${hasResponse}`);

                if (hasResponse) {
                    askWindow.webContents.send('toggle-text-input');
                    console.log('[WindowManager] Sent toggle-text-input command');
                } else {
                    console.log('[WindowManager] No response found, closing window');
                    askWindow.webContents.send('window-hide-animation');
                }
            } catch (error) {
                console.error('[WindowManager] Error checking Ask window state:', error);
                console.log('[WindowManager] Falling back to toggle text input');
                askWindow.webContents.send('toggle-text-input');
            }
        } else {
            console.log('[WindowManager] Showing hidden Ask window');
            askWindow.show();
            updateLayout();
            askWindow.webContents.send('window-show-animation');
            askWindow.webContents.send('window-did-show');
        }
    }

    if (featureName === 'settings') {
        const settingsWindow = windowPool.get(featureName);

        if (settingsWindow) {
            if (settingsWindow.isDestroyed()) {
                console.error(`Window ${featureName} is destroyed, cannot toggle`);
                return;
            }

            if (settingsWindow.isVisible()) {
                if (featureName === 'settings') {
                    settingsWindow.webContents.send('settings-window-hide-animation');
                } else {
                    settingsWindow.webContents.send('window-hide-animation');
                }
            } else {
                try {
                    settingsWindow.show();
                    updateLayout();

                    settingsWindow.webContents.send('window-show-animation');
                } catch (e) {
                    console.error('Error showing window:', e);
                }
            }
        } else {
            console.error(`Window not found for feature: ${featureName}`);
            console.error('Available windows:', Array.from(windowPool.keys()));
        }
    }
}


function createFeatureWindows(header, namesToCreate) {
    // if (windowPool.has('listen')) return;

    const commonChildOptions = {
        parent: header,
        show: false,
        frame: false,
        transparent: true,
        vibrancy: false,
        hasShadow: false,
        skipTaskbar: true,
        hiddenInMissionControl: true,
        resizable: true,
        webPreferences: { nodeIntegration: true, contextIsolation: false },
    };

    const createFeatureWindow = (name) => {
        if (windowPool.has(name)) return;
        
        switch (name) {
            case 'listen': {
                const listen = new BrowserWindow({
                    ...commonChildOptions, width:400,minWidth:400,maxWidth:900,
                    maxHeight:900,
                });
                listen.setContentProtection(isContentProtectionOn);
                listen.setVisibleOnAllWorkspaces(true,{visibleOnFullScreen:true});
                if (process.platform === 'darwin') {
                    listen.setWindowButtonVisibility(false);
                }
                const listenLoadOptions = { query: { view: 'listen' } };
                if (!shouldUseLiquidGlass) {
                    listen.loadFile(path.join(__dirname, '../app/content.html'), listenLoadOptions);
                }
                else {
                    listenLoadOptions.query.glass = 'true';
                    listen.loadFile(path.join(__dirname, '../app/content.html'), listenLoadOptions);
                    listen.webContents.once('did-finish-load', () => {
                        const viewId = liquidGlass.addView(listen.getNativeWindowHandle());
                        if (viewId !== -1) {
                            liquidGlass.unstable_setVariant(viewId, liquidGlass.GlassMaterialVariant.bubbles);
                            // liquidGlass.unstable_setScrim(viewId, 1);
                            // liquidGlass.unstable_setSubdued(viewId, 1);
                        }
                    });
                }
                if (!app.isPackaged) {
                    listen.webContents.openDevTools({ mode: 'detach' });
                }
                windowPool.set('listen', listen);
                break;
            }

            // ask
            case 'ask': {
                const ask = new BrowserWindow({ ...commonChildOptions, width:600 });
                ask.setContentProtection(isContentProtectionOn);
                ask.setVisibleOnAllWorkspaces(true,{visibleOnFullScreen:true});
                if (process.platform === 'darwin') {
                    ask.setWindowButtonVisibility(false);
                }
                const askLoadOptions = { query: { view: 'ask' } };
                if (!shouldUseLiquidGlass) {
                    ask.loadFile(path.join(__dirname, '../app/content.html'), askLoadOptions);
                }
                else {
                    askLoadOptions.query.glass = 'true';
                    ask.loadFile(path.join(__dirname, '../app/content.html'), askLoadOptions);
                    ask.webContents.once('did-finish-load', () => {
                        const viewId = liquidGlass.addView(ask.getNativeWindowHandle());
                        if (viewId !== -1) {
                            liquidGlass.unstable_setVariant(viewId, liquidGlass.GlassMaterialVariant.bubbles);
                            // liquidGlass.unstable_setScrim(viewId, 1);
                            // liquidGlass.unstable_setSubdued(viewId, 1);
                        }
                    });
                }

                ask.on('blur',()=>ask.webContents.send('window-blur'));
                
                // Open DevTools in development
                if (!app.isPackaged) {
                    ask.webContents.openDevTools({ mode: 'detach' });
                }
                windowPool.set('ask', ask);
                break;
            }

            // settings
            case 'settings': {
                const settings = new BrowserWindow({ ...commonChildOptions, width:240, maxHeight:400, parent:undefined });
                settings.setContentProtection(isContentProtectionOn);
                settings.setVisibleOnAllWorkspaces(true,{visibleOnFullScreen:true});
                if (process.platform === 'darwin') {
                    settings.setWindowButtonVisibility(false);
                }
                const settingsLoadOptions = { query: { view: 'settings' } };
                if (!shouldUseLiquidGlass) {
                    settings.loadFile(path.join(__dirname,'../app/content.html'), settingsLoadOptions)
                        .catch(console.error);
                }
                else {
                    settingsLoadOptions.query.glass = 'true';
                    settings.loadFile(path.join(__dirname,'../app/content.html'), settingsLoadOptions)
                        .catch(console.error);
                    settings.webContents.once('did-finish-load', () => {
                        const viewId = liquidGlass.addView(settings.getNativeWindowHandle());
                        if (viewId !== -1) {
                            liquidGlass.unstable_setVariant(viewId, liquidGlass.GlassMaterialVariant.bubbles);
                            // liquidGlass.unstable_setScrim(viewId, 1);
                            // liquidGlass.unstable_setSubdued(viewId, 1);
                        }
                    });
                }
                windowPool.set('settings', settings);  
                break;
            }

            case 'shortcut-settings': {
                const shortcutEditor = new BrowserWindow({
                    ...commonChildOptions,
                    width: 420,
                    height: 720,
                    modal: false,
                    parent: undefined,
                    alwaysOnTop: true,
                    titleBarOverlay: false,
                });

                if (process.platform === 'darwin') {
                    shortcutEditor.setAlwaysOnTop(true, 'screen-saver');
                } else {
                    shortcutEditor.setAlwaysOnTop(true);
                }
            
                /* ──────────[ ① 다른 창 클릭 차단 ]────────── */
                const disableClicks = () => {
                    for (const [name, win] of windowPool) {
                        if (win !== shortcutEditor && !win.isDestroyed()) {
                            win.setIgnoreMouseEvents(true, { forward: true });
                        }
                    }
                };
                const restoreClicks = () => {
                    for (const [, win] of windowPool) {
                        if (!win.isDestroyed()) win.setIgnoreMouseEvents(false);
                    }
                };

                const header = windowPool.get('header');
                if (header && !header.isDestroyed()) {
                    const { x, y, width } = header.getBounds();
                    shortcutEditor.setBounds({ x, y, width });
                }

                shortcutEditor.once('ready-to-show', () => {
                    disableClicks(); 
                    shortcutEditor.show();
                });

                const loadOptions = { query: { view: 'shortcut-settings' } };
                if (!shouldUseLiquidGlass) {
                    shortcutEditor.loadFile(path.join(__dirname, '../app/content.html'), loadOptions);
                } else {
                    loadOptions.query.glass = 'true';
                    shortcutEditor.loadFile(path.join(__dirname, '../app/content.html'), loadOptions);
                    shortcutEditor.webContents.once('did-finish-load', () => {
                        const viewId = liquidGlass.addView(shortcutEditor.getNativeWindowHandle());
                        if (viewId !== -1) {
                            liquidGlass.unstable_setVariant(viewId, liquidGlass.GlassMaterialVariant.bubbles);
                        }
                    });
                }
                
                shortcutEditor.on('closed', () => {
                    restoreClicks();
                    windowPool.delete('shortcut-settings');
                    console.log('[Shortcuts] Re-enabled after editing.');
                    loadAndRegisterShortcuts(movementManager);
                });

                shortcutEditor.webContents.once('dom-ready', async () => {
                    const savedKeybinds = shortCutStore.get('customKeybinds', {});
                    const defaultKeybinds = getDefaultKeybinds();
                    const keybinds = { ...defaultKeybinds, ...savedKeybinds };
                    shortcutEditor.webContents.send('load-shortcuts', keybinds);
                });

                if (!app.isPackaged) {
                    shortcutEditor.webContents.openDevTools({ mode: 'detach' });
                }
                windowPool.set('shortcut-settings', shortcutEditor);
                break;
            }
        }
    };

    if (Array.isArray(namesToCreate)) {
        namesToCreate.forEach(name => createFeatureWindow(name));
    } else if (typeof namesToCreate === 'string') {
        createFeatureWindow(namesToCreate);
    } else {
        createFeatureWindow('listen');
        createFeatureWindow('ask');
        createFeatureWindow('settings');
    }
}

function destroyFeatureWindows() {
    const featureWindows = ['listen','ask','settings','shortcut-settings'];
    if (settingsHideTimer) {
        clearTimeout(settingsHideTimer);
        settingsHideTimer = null;
    }
    featureWindows.forEach(name=>{
        const win = windowPool.get(name);
        if (win && !win.isDestroyed()) win.destroy();
        windowPool.delete(name);
    });
}



function getCurrentDisplay(window) {
    if (!window || window.isDestroyed()) return screen.getPrimaryDisplay();

    const windowBounds = window.getBounds();
    const windowCenter = {
        x: windowBounds.x + windowBounds.width / 2,
        y: windowBounds.y + windowBounds.height / 2,
    };

    return screen.getDisplayNearestPoint(windowCenter);
}

function getDisplayById(displayId) {
    const displays = screen.getAllDisplays();
    return displays.find(d => d.id === displayId) || screen.getPrimaryDisplay();
}



function toggleAllWindowsVisibility() {
    const header = windowPool.get('header');
    if (!header) return;
  
    if (header.isVisible()) {
      lastVisibleWindows.clear();
  
      windowPool.forEach((win, name) => {
        if (win && !win.isDestroyed() && win.isVisible()) {
          lastVisibleWindows.add(name);
        }
      });
  
      lastVisibleWindows.forEach(name => {
        if (name === 'header') return;
        const win = windowPool.get(name);
        if (win && !win.isDestroyed()) win.hide();
      });
      header.hide();
  
      return;
    }
  
    lastVisibleWindows.forEach(name => {
      const win = windowPool.get(name);
      if (win && !win.isDestroyed())
        win.show();
    });
  }


function createWindows() {
    const primaryDisplay = screen.getPrimaryDisplay();
    const { y: workAreaY, width: screenWidth } = primaryDisplay.workArea;

    const initialX = Math.round((screenWidth - DEFAULT_WINDOW_WIDTH) / 2);
    const initialY = workAreaY + 21;
    movementManager = new SmoothMovementManager(windowPool, getDisplayById, getCurrentDisplay, updateLayout);
    
    const header = new BrowserWindow({
        width: DEFAULT_WINDOW_WIDTH,
        height: HEADER_HEIGHT,
        x: initialX,
        y: initialY,
        frame: false,
        transparent: true,
        vibrancy: false,
        alwaysOnTop: true,
        skipTaskbar: true,
        hiddenInMissionControl: true,
        resizable: false,
        focusable: true,
        acceptFirstMouse: true,
        webPreferences: {
            nodeIntegration: true,
            contextIsolation: false,
            backgroundThrottling: false,
            webSecurity: false,
            enableRemoteModule: false,
            // Ensure proper rendering and prevent pixelation
            experimentalFeatures: false,
        },
        // Prevent pixelation and ensure proper rendering
        useContentSize: true,
        disableAutoHideCursor: true,
    });
    if (process.platform === 'darwin') {
        header.setWindowButtonVisibility(false);
    }
    const headerLoadOptions = {};
    if (!shouldUseLiquidGlass) {
        header.loadFile(path.join(__dirname, '../app/header.html'), headerLoadOptions);
    }
    else {
        headerLoadOptions.query = { glass: 'true' };
        header.loadFile(path.join(__dirname, '../app/header.html'), headerLoadOptions);
        header.webContents.once('did-finish-load', () => {
            const viewId = liquidGlass.addView(header.getNativeWindowHandle());
            if (viewId !== -1) {
                liquidGlass.unstable_setVariant(viewId, liquidGlass.GlassMaterialVariant.bubbles);
                // liquidGlass.unstable_setScrim(viewId, 1); 
                // liquidGlass.unstable_setSubdued(viewId, 1);
            }
        });
    }
    windowPool.set('header', header);
    header.on('moved', updateLayout);
    layoutManager = new WindowLayoutManager(windowPool);

    header.webContents.once('dom-ready', () => {
        loadAndRegisterShortcuts(movementManager);
    });

    setupIpcHandlers(movementManager);

    if (currentHeaderState === 'main') {
        createFeatureWindows(header, ['listen', 'ask', 'settings', 'shortcut-settings']);
    }

    header.setContentProtection(isContentProtectionOn);
    header.setVisibleOnAllWorkspaces(true, { visibleOnFullScreen: true });
    // header.loadFile(path.join(__dirname, '../app/header.html'));
    
    // Open DevTools in development
    if (!app.isPackaged) {
        header.webContents.openDevTools({ mode: 'detach' });
    }

    header.on('focus', () => {
        console.log('[WindowManager] Header gained focus');
    });

    header.on('blur', () => {
        console.log('[WindowManager] Header lost focus');
    });

    header.webContents.on('before-input-event', (event, input) => {
        if (input.type === 'mouseDown') {
            const target = input.target;
            if (target && (target.includes('input') || target.includes('apikey'))) {
                header.focus();
            }
        }
    });

    header.on('resize', () => {
        console.log('[WindowManager] Header resize event triggered');
        updateLayout();
    });

    ipcMain.handle('toggle-all-windows-visibility', () => toggleAllWindowsVisibility());

    ipcMain.handle('toggle-feature', async (event, featureName) => {
        return toggleFeature(featureName);
    });

    ipcMain.handle('send-question-to-ask', (event, question) => {
        const askWindow = windowPool.get('ask');
        if (askWindow && !askWindow.isDestroyed()) {
            console.log('📨 Main process: Sending question to AskView', question);
            askWindow.webContents.send('receive-question-from-assistant', question);
            return { success: true };
        } else {
            console.error('❌ Cannot find AskView window');
            return { success: false, error: 'AskView window not found' };
        }
    });

    ipcMain.handle('adjust-window-height', (event, targetHeight) => {
        const senderWindow = BrowserWindow.fromWebContents(event.sender);
        if (senderWindow) {
            const wasResizable = senderWindow.isResizable();
            if (!wasResizable) {
                senderWindow.setResizable(true);
            }

            const currentBounds = senderWindow.getBounds();
            const minHeight = senderWindow.getMinimumSize()[1];
            const maxHeight = senderWindow.getMaximumSize()[1];
            
            let adjustedHeight;
            if (maxHeight === 0) {
                adjustedHeight = Math.max(minHeight, targetHeight);
            } else {
                adjustedHeight = Math.max(minHeight, Math.min(maxHeight, targetHeight));
            }
            
            senderWindow.setSize(currentBounds.width, adjustedHeight, false);

            if (!wasResizable) {
                senderWindow.setResizable(false);
            }

            updateLayout();
        }
    });

    ipcMain.on('session-did-close', () => {
        const listenWindow = windowPool.get('listen');
        if (listenWindow && listenWindow.isVisible()) {
            console.log('[WindowManager] Session closed, hiding listen window.');
            listenWindow.hide();
        }
    });

    return windowPool;
}

function loadAndRegisterShortcuts(movementManager) {
    if (windowPool.has('shortcut-settings')) {
        console.log('[Shortcuts] Editing in progress, skipping registration.');
        return;
    }

    const defaultKeybinds = getDefaultKeybinds();
    const savedKeybinds = shortCutStore.get('customKeybinds', {});
    const keybinds = { ...defaultKeybinds, ...savedKeybinds };

    const sendToRenderer = (channel, ...args) => {
        windowPool.forEach(win => {
            if (win && !win.isDestroyed()) {
                try {
                    win.webContents.send(channel, ...args);
                } catch (e) {
                    // 창이 이미 닫혔을 수 있으므로 오류를 무시합니다.
                }
            }
        });
    };

    updateGlobalShortcuts(keybinds, windowPool.get('header'), sendToRenderer, movementManager);
}


function setupIpcHandlers(movementManager) {
    screen.on('display-added', (event, newDisplay) => {
        console.log('[Display] New display added:', newDisplay.id);
    });

    screen.on('display-removed', (event, oldDisplay) => {
        console.log('[Display] Display removed:', oldDisplay.id);
        const header = windowPool.get('header');
        if (header && getCurrentDisplay(header).id === oldDisplay.id) {
            const primaryDisplay = screen.getPrimaryDisplay();
            movementManager.moveToDisplay(primaryDisplay.id);
        }
    });

    screen.on('display-metrics-changed', (event, display, changedMetrics) => {
        console.log('[Display] Display metrics changed:', display.id, changedMetrics);
        updateLayout();
    });

    // 1. 스트리밍 데이터 조각(chunk)을 받아서 ask 창으로 전달
    ipcMain.on('ask-response-chunk', (event, { token }) => {
        const askWindow = windowPool.get('ask');
        if (askWindow && !askWindow.isDestroyed()) {
            // renderer.js가 보낸 토큰을 AskView.js로 그대로 전달합니다.
            askWindow.webContents.send('ask-response-chunk', { token });
        }
    });

    // 2. 스트리밍 종료 신호를 받아서 ask 창으로 전달
    ipcMain.on('ask-response-stream-end', () => {
        const askWindow = windowPool.get('ask');
        if (askWindow && !askWindow.isDestroyed()) {
            askWindow.webContents.send('ask-response-stream-end');
        }
    });

    ipcMain.on('animation-finished', (event) => {
        const win = BrowserWindow.fromWebContents(event.sender);
        if (win && !win.isDestroyed()) {
            console.log(`[WindowManager] Hiding window after animation.`);
            win.hide();
        }
    });

    ipcMain.on('show-settings-window', (event, bounds) => {
        if (!bounds) return;  
        const win = windowPool.get('settings');

        if (win && !win.isDestroyed()) {
            if (settingsHideTimer) {
                clearTimeout(settingsHideTimer);
                settingsHideTimer = null;
            }

            // Adjust position based on button bounds
            const header = windowPool.get('header');
            const headerBounds = header?.getBounds() ?? { x: 0, y: 0 };
            const settingsBounds = win.getBounds();

            const disp = getCurrentDisplay(header);
            const { x: waX, y: waY, width: waW, height: waH } = disp.workArea;

            let x = Math.round(headerBounds.x + (bounds?.x ?? 0) + (bounds?.width ?? 0) / 2 - settingsBounds.width / 2);
            let y = Math.round(headerBounds.y + (bounds?.y ?? 0) + (bounds?.height ?? 0) + 31);

            x = Math.max(waX + 10, Math.min(waX + waW - settingsBounds.width - 10, x));
            y = Math.max(waY + 10, Math.min(waY + waH - settingsBounds.height - 10, y));

            win.setBounds({ x, y });
            win.__lockedByButton = true;
            console.log(`[WindowManager] Positioning settings window at (${x}, ${y}) based on button bounds.`);
            
            win.show();
            win.moveTop();
            win.setAlwaysOnTop(true);
        }
    });

    ipcMain.on('hide-settings-window', (event) => {
        const window = windowPool.get("settings");
        if (window && !window.isDestroyed()) {
            if (settingsHideTimer) {
                clearTimeout(settingsHideTimer);
            }
            settingsHideTimer = setTimeout(() => {
                if (window && !window.isDestroyed()) {
                    window.setAlwaysOnTop(false);
                    window.hide();
                }
                settingsHideTimer = null;
            }, 200);
            
            window.__lockedByButton = false;
        }
    });

    ipcMain.on('cancel-hide-settings-window', (event) => {
        if (settingsHideTimer) {
            clearTimeout(settingsHideTimer);
            settingsHideTimer = null;
        }
    });

    ipcMain.handle('quit-application', () => {
        app.quit();
    });

    ipcMain.handle('is-ask-window-visible', (event, windowName) => {
        const window = windowPool.get(windowName);
        if (window && !window.isDestroyed()) {
            return window.isVisible();
        }
        return false;
    });


    ipcMain.handle('toggle-content-protection', () => {
        isContentProtectionOn = !isContentProtectionOn;
        console.log(`[Protection] Content protection toggled to: ${isContentProtectionOn}`);
        windowPool.forEach(win => {
            if (win && !win.isDestroyed()) {
                win.setContentProtection(isContentProtectionOn);
            }
        });
        return isContentProtectionOn;
    });

    ipcMain.handle('get-content-protection-status', () => {
        return isContentProtectionOn;
    });

    ipcMain.on('header-state-changed', (event, state) => {
        console.log(`[WindowManager] Header state changed to: ${state}`);
        currentHeaderState = state;

        if (state === 'main') {
            createFeatureWindows(windowPool.get('header'));
        } else {         // 'apikey' | 'permission'
            destroyFeatureWindows();
        }
        loadAndRegisterShortcuts(movementManager);
    });

    ipcMain.on('update-keybinds', (event, newKeybinds) => {
        updateGlobalShortcuts(newKeybinds);
    });

    ipcMain.handle('get-current-shortcuts', () => {
        const defaultKeybinds = getDefaultKeybinds();
        const savedKeybinds = shortCutStore.get('customKeybinds', {});
        return { ...defaultKeybinds, ...savedKeybinds };
    });

    ipcMain.handle('open-shortcut-editor', () => {
        const header = windowPool.get('header');
        if (!header) return;
        
        // 편집기 열기 전 모든 단축키 비활성화
        globalShortcut.unregisterAll();
        console.log('[Shortcuts] Disabled for editing.');

        createFeatureWindows(header, 'shortcut-settings');
    });

    ipcMain.handle('get-default-shortcuts', () => {
        shortCutStore.set('customKeybinds', {});
        return getDefaultKeybinds();
    });

    ipcMain.handle('save-shortcuts', async (event, newKeybinds) => {
        try {
            const defaultKeybinds = getDefaultKeybinds();
            const customKeybinds = {};
            for (const key in newKeybinds) {
                if (newKeybinds[key] && newKeybinds[key] !== defaultKeybinds[key]) {
                    customKeybinds[key] = newKeybinds[key];
                }
            }
            
            shortCutStore.set('customKeybinds', customKeybinds);
            console.log('[Shortcuts] Custom keybinds saved to store:', customKeybinds);

            const editor = windowPool.get('shortcut-settings');
            if (editor && !editor.isDestroyed()) {
                editor.close(); 
            } else {
                loadAndRegisterShortcuts(movementManager);
            }

            return { success: true };
        } catch (error) {
            console.error("Failed to save shortcuts:", error);
            loadAndRegisterShortcuts(movementManager);
            return { success: false, error: error.message };
        }
    });

    ipcMain.on('close-shortcut-editor', () => {
        const editor = windowPool.get('shortcut-settings');
        if (editor && !editor.isDestroyed()) {
            editor.close();
        }
    });

    ipcMain.handle('open-login-page', () => {
        const webUrl = process.env.pickleglass_WEB_URL || 'http://localhost:3000';
        const personalizeUrl = `${webUrl}/personalize?desktop=true`;
        shell.openExternal(personalizeUrl);
        console.log('Opening personalization page:', personalizeUrl);
    });

    setupApiKeyIPC();


    ipcMain.handle('resize-header-window', (event, { width, height }) => {
        const header = windowPool.get('header');
        if (header) {
            console.log(`[WindowManager] Resize request: ${width}x${height}`);
            
            // Prevent resizing during animations or if already at target size
            if (movementManager && movementManager.isAnimating) {
                console.log('[WindowManager] Skipping resize during animation');
                return { success: false, error: 'Cannot resize during animation' };
            }

            const currentBounds = header.getBounds();
            console.log(`[WindowManager] Current bounds: ${currentBounds.width}x${currentBounds.height} at (${currentBounds.x}, ${currentBounds.y})`);
            
            // Skip if already at target size to prevent unnecessary operations
            if (currentBounds.width === width && currentBounds.height === height) {
                console.log('[WindowManager] Already at target size, skipping resize');
                return { success: true };
            }

            const wasResizable = header.isResizable();
            if (!wasResizable) {
                header.setResizable(true);
            }

            // Calculate the center point of the current window
            const centerX = currentBounds.x + currentBounds.width / 2;
            // Calculate new X position to keep the window centered
            const newX = Math.round(centerX - width / 2);

            // Get the current display to ensure we stay within bounds
            const display = getCurrentDisplay(header);
            const { x: workAreaX, width: workAreaWidth } = display.workArea;
            
            // Clamp the new position to stay within display bounds
            const clampedX = Math.max(workAreaX, Math.min(workAreaX + workAreaWidth - width, newX));

            header.setBounds({ x: clampedX, y: currentBounds.y, width, height });

            if (!wasResizable) {
                header.setResizable(false);
            }
            
            // Update layout after resize
            updateLayout();
            
            return { success: true };
        }
        return { success: false, error: 'Header window not found' };
    });

    ipcMain.on('header-animation-finished', (event, state) => {
        const header = windowPool.get('header');
        if (!header || header.isDestroyed()) return;
    
        if (state === 'hidden') {
            header.hide();
            console.log('[WindowManager] Header hidden after animation.');
        } else if (state === 'visible') {
            console.log('[WindowManager] Header shown after animation.');
            updateLayout();
        }
    });

    ipcMain.handle('get-header-position', () => {
        const header = windowPool.get('header');
        if (header) {
            const [x, y] = header.getPosition();
            return { x, y };
        }
        return { x: 0, y: 0 };
    });

    ipcMain.handle('move-header', (event, newX, newY) => {
        const header = windowPool.get('header');
        if (header) {
            const currentY = newY !== undefined ? newY : header.getBounds().y;
            header.setPosition(newX, currentY, false);

            updateLayout();
        }
    });

    ipcMain.handle('move-header-to', (event, newX, newY) => {
        const header = windowPool.get('header');
        if (header) {
            const targetDisplay = screen.getDisplayNearestPoint({ x: newX, y: newY });
            const { x: workAreaX, y: workAreaY, width, height } = targetDisplay.workArea;
            const headerBounds = header.getBounds();

            // Only clamp if the new position would actually go out of bounds
            // This prevents progressive restriction of movement
            let clampedX = newX;
            let clampedY = newY;
            
            // Check if we need to clamp X position
            if (newX < workAreaX) {
                clampedX = workAreaX;
            } else if (newX + headerBounds.width > workAreaX + width) {
                clampedX = workAreaX + width - headerBounds.width;
            }
            
            // Check if we need to clamp Y position  
            if (newY < workAreaY) {
                clampedY = workAreaY;
            } else if (newY + headerBounds.height > workAreaY + height) {
                clampedY = workAreaY + height - headerBounds.height;
            }

            header.setPosition(clampedX, clampedY, false);

            updateLayout();
        }
    });


    ipcMain.handle('move-window-step', (event, direction) => {
        if (movementManager) {
            movementManager.moveStep(direction);
        }
    });

    ipcMain.handle('force-close-window', (event, windowName) => {
        const window = windowPool.get(windowName);
        if (window && !window.isDestroyed()) {
            console.log(`[WindowManager] Force closing window: ${windowName}`);

            window.webContents.send('window-hide-animation');
        }
    });

    ipcMain.handle('start-screen-capture', async () => {
        try {
            isCapturing = true;
            console.log('Starting screen capture in main process');
            return { success: true };
        } catch (error) {
            console.error('Failed to start screen capture:', error);
            return { success: false, error: error.message };
        }
    });

    ipcMain.handle('stop-screen-capture', async () => {
        try {
            isCapturing = false;
            lastScreenshot = null;
            console.log('Stopped screen capture in main process');
            return { success: true };
        } catch (error) {
            console.error('Failed to stop screen capture:', error);
            return { success: false, error: error.message };
        }
    });

    ipcMain.handle('capture-screenshot', async (event, options = {}) => {
        return captureScreenshot(options);
    });

    ipcMain.handle('get-current-screenshot', async event => {
        try {
            if (lastScreenshot && Date.now() - lastScreenshot.timestamp < 1000) {
                console.log('Returning cached screenshot');
                return {
                    success: true,
                    base64: lastScreenshot.base64,
                    width: lastScreenshot.width,
                    height: lastScreenshot.height,
                };
            }
            return {
                success: false,
                error: 'No screenshot available',
            };
        } catch (error) {
            console.error('Failed to get current screenshot:', error);
            return {
                success: false,
                error: error.message,
            };
        }
    });

    ipcMain.handle('firebase-logout', async () => {
        console.log('[WindowManager] Received request to log out.');
        
        await authService.signOut();
    });

    ipcMain.handle('check-system-permissions', async () => {
        const { systemPreferences } = require('electron');
        const permissions = {
            microphone: 'unknown',
            screen: 'unknown',
            needsSetup: true
        };

        try {
            if (process.platform === 'darwin') {
                // Check microphone permission on macOS
                const micStatus = systemPreferences.getMediaAccessStatus('microphone');
                console.log('[Permissions] Microphone status:', micStatus);
                permissions.microphone = micStatus;

                // Check screen recording permission using the system API
                const screenStatus = systemPreferences.getMediaAccessStatus('screen');
                console.log('[Permissions] Screen status:', screenStatus);
                permissions.screen = screenStatus;

                permissions.needsSetup = micStatus !== 'granted' || screenStatus !== 'granted';
            } else {
                permissions.microphone = 'granted';
                permissions.screen = 'granted';
                permissions.needsSetup = false;
            }

            console.log('[Permissions] System permissions status:', permissions);
            return permissions;
        } catch (error) {
            console.error('[Permissions] Error checking permissions:', error);
            return {
                microphone: 'unknown',
                screen: 'unknown',
                needsSetup: true,
                error: error.message
            };
        }
    });

    ipcMain.handle('request-microphone-permission', async () => {
        if (process.platform !== 'darwin') {
            return { success: true };
        }

        const { systemPreferences } = require('electron');
        try {
            const status = systemPreferences.getMediaAccessStatus('microphone');
            console.log('[Permissions] Microphone status:', status);
            if (status === 'granted') {
                return { success: true, status: 'granted' };
            }

            // Req mic permission
            const granted = await systemPreferences.askForMediaAccess('microphone');
            return { 
                success: granted, 
                status: granted ? 'granted' : 'denied'
            };
        } catch (error) {
            console.error('[Permissions] Error requesting microphone permission:', error);
            return { 
                success: false, 
                error: error.message 
            };
        }
    });

    ipcMain.handle('open-system-preferences', async (event, section) => {
        if (process.platform !== 'darwin') {
            return { success: false, error: 'Not supported on this platform' };
        }

        try {
            if (section === 'screen-recording') {
                // First trigger screen capture request to register the app in system preferences
                try {
                    console.log('[Permissions] Triggering screen capture request to register app...');
                    await desktopCapturer.getSources({ 
                        types: ['screen'], 
                        thumbnailSize: { width: 1, height: 1 } 
                    });
                    console.log('[Permissions] App registered for screen recording');
                } catch (captureError) {
                    console.log('[Permissions] Screen capture request triggered (expected to fail):', captureError.message);
                }
                
                // Then open system preferences
                // await shell.openExternal('x-apple.systempreferences:com.apple.preference.security?Privacy_ScreenCapture');
            }
            // if (section === 'microphone') {
            //     await shell.openExternal('x-apple.systempreferences:com.apple.preference.security?Privacy_Microphone');
            // }
            return { success: true };
        } catch (error) {
            console.error('[Permissions] Error opening system preferences:', error);
            return { success: false, error: error.message };
        }
    });

    ipcMain.handle('mark-permissions-completed', async () => {
        try {
            // This is a system-level setting, not user-specific.
            await systemSettingsRepository.markPermissionsAsCompleted();
            console.log('[Permissions] Marked permissions as completed');
            return { success: true };
        } catch (error) {
            console.error('[Permissions] Error marking permissions as completed:', error);
            return { success: false, error: error.message };
        }
    });

    ipcMain.handle('check-permissions-completed', async () => {
        try {
            const completed = await systemSettingsRepository.checkPermissionsCompleted();
            console.log('[Permissions] Permissions completed status:', completed);
            return completed;
        } catch (error) {
            console.error('[Permissions] Error checking permissions completed status:', error);
            return false;
        }
    });

    ipcMain.handle('close-ask-window-if-empty', async () => {
        const askWindow = windowPool.get('ask');
        if (askWindow && !askWindow.isFocused()) {
            askWindow.hide();
        }
    });
}



//////// after_modelStateService ////////
async function getStoredApiKey() {
    if (global.modelStateService) {
        const provider = await getStoredProvider();
        return global.modelStateService.getApiKey(provider);
    }
    return null; // Fallback
}

async function getStoredProvider() {
    if (global.modelStateService) {
        return global.modelStateService.getCurrentProvider('llm');
    }
    return 'openai'; // Fallback
}

/**
 * 
 * @param {IpcMainInvokeEvent} event 
 * @param {{type: 'llm' | 'stt'}}
 */
async function getCurrentModelInfo(event, { type }) {
    if (global.modelStateService && (type === 'llm' || type === 'stt')) {
        return global.modelStateService.getCurrentModelInfo(type);
    }
    return null;
}

function setupApiKeyIPC() {
    const { ipcMain } = require('electron');

    ipcMain.handle('get-stored-api-key', getStoredApiKey);
    ipcMain.handle('get-ai-provider', getStoredProvider);
    ipcMain.handle('get-current-model-info', getCurrentModelInfo);

    ipcMain.handle('api-key-validated', async (event, data) => {
        console.warn("[DEPRECATED] 'api-key-validated' IPC was called. This logic is now handled by 'model:validate-key'.");
        return { success: true };
    });

    ipcMain.handle('remove-api-key', async () => {
         console.warn("[DEPRECATED] 'remove-api-key' IPC was called. This is now handled by 'model:remove-api-key'.");
        return { success: true };
    });
    
    console.log('[WindowManager] API key related IPC handlers have been updated for ModelStateService.');
}
//////// after_modelStateService ////////


function getDefaultKeybinds() {
    const isMac = process.platform === 'darwin';
    return {
        moveUp: isMac ? 'Cmd+Up' : 'Ctrl+Up',
        moveDown: isMac ? 'Cmd+Down' : 'Ctrl+Down',
        moveLeft: isMac ? 'Cmd+Left' : 'Ctrl+Left',
        moveRight: isMac ? 'Cmd+Right' : 'Ctrl+Right',
        toggleVisibility: isMac ? 'Cmd+\\' : 'Ctrl+\\',
        toggleClickThrough: isMac ? 'Cmd+M' : 'Ctrl+M',
        nextStep: isMac ? 'Cmd+Enter' : 'Ctrl+Enter',
        manualScreenshot: isMac ? 'Cmd+Shift+S' : 'Ctrl+Shift+S',
        previousResponse: isMac ? 'Cmd+[' : 'Ctrl+[',
        nextResponse: isMac ? 'Cmd+]' : 'Ctrl+]',
        scrollUp: isMac ? 'Cmd+Shift+Up' : 'Ctrl+Shift+Up',
        scrollDown: isMac ? 'Cmd+Shift+Down' : 'Ctrl+Shift+Down',
    };
}

function updateGlobalShortcuts(keybinds, mainWindow, sendToRenderer, movementManager) {
    globalShortcut.unregisterAll();

    if (sendToRenderer) {
        sendToRenderer('shortcuts-updated', keybinds);
        console.log('[Shortcuts] Broadcasted updated shortcuts to all windows.');
    }
    
    // ✨ 하드코딩된 단축키 등록을 위해 변수 유지
    const isMac = process.platform === 'darwin';
    const modifier = isMac ? 'Cmd' : 'Ctrl';
    const header = windowPool.get('header');
    const state = header?.currentHeaderState || currentHeaderState;

    // ✨ 기능 1: 사용자가 설정할 수 없는 '모니터 이동' 단축키 (기존 로직 유지)
    const displays = screen.getAllDisplays();
    if (displays.length > 1) {
        displays.forEach((display, index) => {
            const key = `${modifier}+Shift+${index + 1}`;
            try {
                globalShortcut.register(key, () => movementManager.moveToDisplay(display.id));
                console.log(`Registered display switch shortcut: ${key} -> Display ${index + 1}`);
            } catch (error) {
                console.error(`Failed to register display switch ${key}:`, error);
            }
        });
    }

    // API 키 입력 상태에서는 필수 단축키(toggleVisibility) 외에는 아무것도 등록하지 않음
    if (state === 'apikey') {
        if (keybinds.toggleVisibility) {
            try {
                globalShortcut.register(keybinds.toggleVisibility, () => toggleAllWindowsVisibility());
            } catch (error) {
                console.error(`Failed to register toggleVisibility (${keybinds.toggleVisibility}):`, error);
            }
        }
        console.log('ApiKeyHeader is active, skipping conditional shortcuts');
        return;
    }

    // ✨ 기능 2: 사용자가 설정할 수 없는 '화면 가장자리 이동' 단축키 (기존 로직 유지)
    const edgeDirections = [
        { key: `${modifier}+Shift+Left`, direction: 'left' },
        { key: `${modifier}+Shift+Right`, direction: 'right' },
        // { key: `${modifier}+Shift+Up`, direction: 'up' },
        // { key: `${modifier}+Shift+Down`, direction: 'down' },
    ];
    edgeDirections.forEach(({ key, direction }) => {
        try {
            globalShortcut.register(key, () => {
                if (header && header.isVisible()) movementManager.moveToEdge(direction);
            });
        } catch (error) {
            console.error(`Failed to register edge move for ${key}:`, error);
        }
    });


    // ✨ 기능 3: 사용자가 설정 가능한 모든 단축키를 동적으로 등록 (새로운 방식 적용)
    for (const action in keybinds) {
        const accelerator = keybinds[action];
        if (!accelerator) continue;

        try {
            let callback;
            switch(action) {
                case 'toggleVisibility':
                    callback = () => toggleAllWindowsVisibility();
                    break;
                case 'nextStep':
                    callback = () => toggleFeature('ask');
                    break;
                case 'scrollUp':
                    callback = () => {
                        // 'ask' 창을 명시적으로 가져옵니다.
                        const askWindow = windowPool.get('ask');
                        // 'ask' 창이 존재하고, 파괴되지 않았으며, 보이는 경우에만 이벤트를 전송합니다.
                        if (askWindow && !askWindow.isDestroyed() && askWindow.isVisible()) {
                            askWindow.webContents.send('scroll-response-up');
                        }
                    };
                    break;
                case 'scrollDown':
                    callback = () => {
                        // 'ask' 창을 명시적으로 가져옵니다.
                        const askWindow = windowPool.get('ask');
                        // 'ask' 창이 존재하고, 파괴되지 않았으며, 보이는 경우에만 이벤트를 전송합니다.
                        if (askWindow && !askWindow.isDestroyed() && askWindow.isVisible()) {
                            askWindow.webContents.send('scroll-response-down');
                        }
                    };
                    break;
                case 'moveUp':
                    callback = () => { if (header && header.isVisible()) movementManager.moveStep('up'); };
                    break;
                case 'moveDown':
                    callback = () => { if (header && header.isVisible()) movementManager.moveStep('down'); };
                    break;
                case 'moveLeft':
                    callback = () => { if (header && header.isVisible()) movementManager.moveStep('left'); };
                    break;
                case 'moveRight':
                    callback = () => { if (header && header.isVisible()) movementManager.moveStep('right'); };
                    break;
                case 'toggleClickThrough':
                     callback = () => {
                        mouseEventsIgnored = !mouseEventsIgnored;
                        if(mainWindow && !mainWindow.isDestroyed()){
                            mainWindow.setIgnoreMouseEvents(mouseEventsIgnored, { forward: true });
                            mainWindow.webContents.send('click-through-toggled', mouseEventsIgnored);
                        }
                     };
                     break;
                case 'manualScreenshot':
                    callback = () => {
                        if(mainWindow && !mainWindow.isDestroyed()) {
                             mainWindow.webContents.executeJavaScript('window.captureManualScreenshot && window.captureManualScreenshot();');
                        }
                    };
                    break;
                case 'previousResponse':
                    callback = () => sendToRenderer('navigate-previous-response');
                    break;
                case 'nextResponse':
                    callback = () => sendToRenderer('navigate-next-response');
                    break;
            }
            
            if (callback) {
                globalShortcut.register(accelerator, callback);
            }
        } catch(e) {
            console.error(`Failed to register shortcut for "${action}" (${accelerator}):`, e.message);
        }
    }
}


async function captureScreenshot(options = {}) {
    if (process.platform === 'darwin') {
        try {
            const tempPath = path.join(os.tmpdir(), `screenshot-${Date.now()}.jpg`);

            await execFile('screencapture', ['-x', '-t', 'jpg', tempPath]);

            const imageBuffer = await fs.promises.readFile(tempPath);
            await fs.promises.unlink(tempPath);

            if (sharp) {
                try {
                    // Try using sharp for optimal image processing
                    const resizedBuffer = await sharp(imageBuffer)
                        // .resize({ height: 1080 })
                        .resize({ height: 384 })
                        .jpeg({ quality: 80 })
                        .toBuffer();

                    const base64 = resizedBuffer.toString('base64');
                    const metadata = await sharp(resizedBuffer).metadata();

                    lastScreenshot = {
                        base64,
                        width: metadata.width,
                        height: metadata.height,
                        timestamp: Date.now(),
                    };

                    return { success: true, base64, width: metadata.width, height: metadata.height };
                } catch (sharpError) {
                    console.warn('Sharp module failed, falling back to basic image processing:', sharpError.message);
                }
            }
            
            // Fallback: Return the original image without resizing
            console.log('[WindowManager] Using fallback image processing (no resize/compression)');
            const base64 = imageBuffer.toString('base64');
            
            lastScreenshot = {
                base64,
                width: null, // We don't have metadata without sharp
                height: null,
                timestamp: Date.now(),
            };

            return { success: true, base64, width: null, height: null };
        } catch (error) {
            console.error('Failed to capture screenshot:', error);
            return { success: false, error: error.message };
        }
    }

    try {
        const sources = await desktopCapturer.getSources({
            types: ['screen'],
            thumbnailSize: {
                width: 1920,
                height: 1080,
            },
        });

        if (sources.length === 0) {
            throw new Error('No screen sources available');
        }
        const source = sources[0];
        const buffer = source.thumbnail.toJPEG(70);
        const base64 = buffer.toString('base64');
        const size = source.thumbnail.getSize();

        return {
            success: true,
            base64,
            width: size.width,
            height: size.height,
        };
    } catch (error) {
        console.error('Failed to capture screenshot using desktopCapturer:', error);
        return {
            success: false,
            error: error.message,
        };
    }
}

module.exports = {
    createWindows,
    windowPool,
    fixedYPosition,
    getStoredApiKey,
    getStoredProvider,
    getCurrentModelInfo,
    captureScreenshot,
};<|MERGE_RESOLUTION|>--- conflicted
+++ resolved
@@ -104,7 +104,6 @@
                 listenWindow.show();
                 updateLayout();
                 listenWindow.webContents.send('window-show-animation');
-<<<<<<< HEAD
                 
                 // Get current language setting and pass it to initializeSession
                 try {
@@ -117,9 +116,7 @@
                     await listenService.initializeSession('en');
                 }
                 
-=======
-                await listenService.initializeSession();
->>>>>>> 9f29fa58
+
                 listenWindow.webContents.send('session-state-changed', { isActive: true });
                 header.webContents.send('session-state-text', 'Stop');
             }
