const { BrowserWindow, globalShortcut, ipcMain, screen, app, shell, desktopCapturer } = require('electron');
const WindowLayoutManager = require('./windowLayoutManager');
const SmoothMovementManager = require('./smoothMovementManager');
const path = require('node:path');
const fs = require('node:fs');
const os = require('os');
const util = require('util');
const execFile = util.promisify(require('child_process').execFile);

// Try to load sharp, but don't fail if it's not available
let sharp;
try {
    sharp = require('sharp');
    console.log('[WindowManager] Sharp module loaded successfully');
} catch (error) {
    console.warn('[WindowManager] Sharp module not available:', error.message);
    console.warn('[WindowManager] Screenshot functionality will work with reduced image processing capabilities');
    sharp = null;
}
const authService = require('../common/services/authService');
const systemSettingsRepository = require('../common/repositories/systemSettings');
const userRepository = require('../common/repositories/user');
const fetch = require('node-fetch');
const Store = require('electron-store');
const shortCutStore = new Store({
    name: 'user-preferences',
    defaults: {
        customKeybinds: {}
    }
});

/* ────────────────[ GLASS BYPASS ]─────────────── */
let liquidGlass;
const isLiquidGlassSupported = () => {
    if (process.platform !== 'darwin') {
        return false;
    }
    const majorVersion = parseInt(os.release().split('.')[0], 10);
    // return majorVersion >= 25; // macOS 26+ (Darwin 25+)
    return majorVersion >= 26; // See you soon!
};
let shouldUseLiquidGlass = isLiquidGlassSupported();
if (shouldUseLiquidGlass) {
    try {
        liquidGlass = require('electron-liquid-glass');
    } catch (e) {
        console.warn('Could not load optional dependency "electron-liquid-glass". The feature will be disabled.');
        shouldUseLiquidGlass = false;
    }
}
/* ────────────────[ GLASS BYPASS ]─────────────── */

let isContentProtectionOn = true;
let currentDisplayId = null;

let mouseEventsIgnored = false;
let lastVisibleWindows = new Set(['header']);
const HEADER_HEIGHT = 47;
const DEFAULT_WINDOW_WIDTH = 353;

let currentHeaderState = 'apikey';
const windowPool = new Map();
let fixedYPosition = 0;
let lastScreenshot = null;

let settingsHideTimer = null;

let selectedCaptureSourceId = null;

// let shortcutEditorWindow = null;
let layoutManager = null;
function updateLayout() {
    if (layoutManager) {
        layoutManager.updateLayout();
    }
}

let movementManager = null;


function createFeatureWindows(header, namesToCreate) {
    // if (windowPool.has('listen')) return;

    const commonChildOptions = {
        parent: header,
        show: false,
        frame: false,
        transparent: true,
        vibrancy: false,
        hasShadow: false,
        skipTaskbar: true,
        hiddenInMissionControl: true,
        resizable: true,
        webPreferences: { nodeIntegration: true, contextIsolation: false },
    };

    const createFeatureWindow = (name) => {
        if (windowPool.has(name)) return;
        
        switch (name) {
            case 'listen': {
                const listen = new BrowserWindow({
                    ...commonChildOptions, width:400,minWidth:400,maxWidth:900,
                    maxHeight:900,
                });
                listen.setContentProtection(isContentProtectionOn);
                listen.setVisibleOnAllWorkspaces(true,{visibleOnFullScreen:true});
                if (process.platform === 'darwin') {
                    listen.setWindowButtonVisibility(false);
                }
                const listenLoadOptions = { query: { view: 'listen' } };
                if (!shouldUseLiquidGlass) {
                    listen.loadFile(path.join(__dirname, '../app/content.html'), listenLoadOptions);
                }
                else {
                    listenLoadOptions.query.glass = 'true';
                    listen.loadFile(path.join(__dirname, '../app/content.html'), listenLoadOptions);
                    listen.webContents.once('did-finish-load', () => {
                        const viewId = liquidGlass.addView(listen.getNativeWindowHandle());
                        if (viewId !== -1) {
                            liquidGlass.unstable_setVariant(viewId, liquidGlass.GlassMaterialVariant.bubbles);
                            // liquidGlass.unstable_setScrim(viewId, 1);
                            // liquidGlass.unstable_setSubdued(viewId, 1);
                        }
                    });
                }
                windowPool.set('listen', listen);
                break;
            }

            // ask
            case 'ask': {
                const ask = new BrowserWindow({ ...commonChildOptions, width:600 });
                ask.setContentProtection(isContentProtectionOn);
                ask.setVisibleOnAllWorkspaces(true,{visibleOnFullScreen:true});
                if (process.platform === 'darwin') {
                    ask.setWindowButtonVisibility(false);
                }
                const askLoadOptions = { query: { view: 'ask' } };
                if (!shouldUseLiquidGlass) {
                    ask.loadFile(path.join(__dirname, '../app/content.html'), askLoadOptions);
                }
                else {
                    askLoadOptions.query.glass = 'true';
                    ask.loadFile(path.join(__dirname, '../app/content.html'), askLoadOptions);
                    ask.webContents.once('did-finish-load', () => {
                        const viewId = liquidGlass.addView(ask.getNativeWindowHandle());
                        if (viewId !== -1) {
                            liquidGlass.unstable_setVariant(viewId, liquidGlass.GlassMaterialVariant.bubbles);
                            // liquidGlass.unstable_setScrim(viewId, 1);
                            // liquidGlass.unstable_setSubdued(viewId, 1);
                        }
                    });
                }

                ask.on('blur',()=>ask.webContents.send('window-blur'));
                
                // Open DevTools in development
                if (!app.isPackaged) {
                    ask.webContents.openDevTools({ mode: 'detach' });
                }
                windowPool.set('ask', ask);
                break;
            }

            // settings
            case 'settings': {
                const settings = new BrowserWindow({ ...commonChildOptions, width:240, maxHeight:400, parent:undefined });
                settings.setContentProtection(isContentProtectionOn);
                settings.setVisibleOnAllWorkspaces(true,{visibleOnFullScreen:true});
                if (process.platform === 'darwin') {
                    settings.setWindowButtonVisibility(false);
                }
                const settingsLoadOptions = { query: { view: 'settings' } };
                if (!shouldUseLiquidGlass) {
                    settings.loadFile(path.join(__dirname,'../app/content.html'), settingsLoadOptions)
                        .catch(console.error);
                }
                else {
                    settingsLoadOptions.query.glass = 'true';
                    settings.loadFile(path.join(__dirname,'../app/content.html'), settingsLoadOptions)
                        .catch(console.error);
                    settings.webContents.once('did-finish-load', () => {
                        const viewId = liquidGlass.addView(settings.getNativeWindowHandle());
                        if (viewId !== -1) {
                            liquidGlass.unstable_setVariant(viewId, liquidGlass.GlassMaterialVariant.bubbles);
                            // liquidGlass.unstable_setScrim(viewId, 1);
                            // liquidGlass.unstable_setSubdued(viewId, 1);
                        }
                    });
                }
                windowPool.set('settings', settings);  
                break;
            }

            case 'shortcut-settings': {
                const shortcutEditor = new BrowserWindow({
                    ...commonChildOptions,
                    width: 420,
                    height: 720,
                    modal: false,
                    parent: undefined,
                    alwaysOnTop: true,
                    titleBarOverlay: false,
                });

                if (process.platform === 'darwin') {
                    shortcutEditor.setAlwaysOnTop(true, 'screen-saver');
                } else {
                    shortcutEditor.setAlwaysOnTop(true);
                }
            
                /* ──────────[ ① 다른 창 클릭 차단 ]────────── */
                const disableClicks = () => {
                    for (const [name, win] of windowPool) {
                        if (win !== shortcutEditor && !win.isDestroyed()) {
                            win.setIgnoreMouseEvents(true, { forward: true });
                        }
                    }
                };
                const restoreClicks = () => {
                    for (const [, win] of windowPool) {
                        if (!win.isDestroyed()) win.setIgnoreMouseEvents(false);
                    }
                };

                const header = windowPool.get('header');
                if (header && !header.isDestroyed()) {
                    const { x, y, width } = header.getBounds();
                    shortcutEditor.setBounds({ x, y, width });
                }

                shortcutEditor.once('ready-to-show', () => {
                    disableClicks(); 
                    shortcutEditor.show();
                });

                const loadOptions = { query: { view: 'shortcut-settings' } };
                if (!shouldUseLiquidGlass) {
                    shortcutEditor.loadFile(path.join(__dirname, '../app/content.html'), loadOptions);
                } else {
                    loadOptions.query.glass = 'true';
                    shortcutEditor.loadFile(path.join(__dirname, '../app/content.html'), loadOptions);
                    shortcutEditor.webContents.once('did-finish-load', () => {
                        const viewId = liquidGlass.addView(shortcutEditor.getNativeWindowHandle());
                        if (viewId !== -1) {
                            liquidGlass.unstable_setVariant(viewId, liquidGlass.GlassMaterialVariant.bubbles);
                        }
                    });
                }
                
                shortcutEditor.on('closed', () => {
                    restoreClicks();
                    windowPool.delete('shortcut-settings');
                    console.log('[Shortcuts] Re-enabled after editing.');
                    loadAndRegisterShortcuts(movementManager);
                });

                shortcutEditor.webContents.once('dom-ready', async () => {
                    const savedKeybinds = shortCutStore.get('customKeybinds', {});
                    const defaultKeybinds = getDefaultKeybinds();
                    const keybinds = { ...defaultKeybinds, ...savedKeybinds };
                    shortcutEditor.webContents.send('load-shortcuts', keybinds);
                });

                if (!app.isPackaged) {
                    shortcutEditor.webContents.openDevTools({ mode: 'detach' });
                }
                windowPool.set('shortcut-settings', shortcutEditor);
                break;
            }
        }
    };

    if (Array.isArray(namesToCreate)) {
        namesToCreate.forEach(name => createFeatureWindow(name));
    } else if (typeof namesToCreate === 'string') {
        createFeatureWindow(namesToCreate);
    } else {
        createFeatureWindow('listen');
        createFeatureWindow('ask');
        createFeatureWindow('settings');
    }
}

function destroyFeatureWindows() {
    const featureWindows = ['listen','ask','settings','shortcut-settings'];
    if (settingsHideTimer) {
        clearTimeout(settingsHideTimer);
        settingsHideTimer = null;
    }
    featureWindows.forEach(name=>{
        const win = windowPool.get(name);
        if (win && !win.isDestroyed()) win.destroy();
        windowPool.delete(name);
    });
}



function getCurrentDisplay(window) {
    if (!window || window.isDestroyed()) return screen.getPrimaryDisplay();

    const windowBounds = window.getBounds();
    const windowCenter = {
        x: windowBounds.x + windowBounds.width / 2,
        y: windowBounds.y + windowBounds.height / 2,
    };

    return screen.getDisplayNearestPoint(windowCenter);
}

function getDisplayById(displayId) {
    const displays = screen.getAllDisplays();
    return displays.find(d => d.id === displayId) || screen.getPrimaryDisplay();
}



function toggleAllWindowsVisibility() {
    const header = windowPool.get('header');
    if (!header) return;
  
    if (header.isVisible()) {
      lastVisibleWindows.clear();
  
      windowPool.forEach((win, name) => {
        if (win && !win.isDestroyed() && win.isVisible()) {
          lastVisibleWindows.add(name);
        }
      });
  
      lastVisibleWindows.forEach(name => {
        if (name === 'header') return;
        const win = windowPool.get(name);
        if (win && !win.isDestroyed()) win.hide();
      });
      header.hide();
  
      return;
    }
  
    lastVisibleWindows.forEach(name => {
      const win = windowPool.get(name);
      if (win && !win.isDestroyed())
        win.show();
    });
  }


function createWindows() {
    const primaryDisplay = screen.getPrimaryDisplay();
    const { y: workAreaY, width: screenWidth } = primaryDisplay.workArea;

    const initialX = Math.round((screenWidth - DEFAULT_WINDOW_WIDTH) / 2);
    const initialY = workAreaY + 21;
    movementManager = new SmoothMovementManager(windowPool, getDisplayById, getCurrentDisplay, updateLayout);
    
    const header = new BrowserWindow({
        width: DEFAULT_WINDOW_WIDTH,
        height: HEADER_HEIGHT,
        x: initialX,
        y: initialY,
        frame: false,
        transparent: true,
        vibrancy: false,
        alwaysOnTop: true,
        skipTaskbar: true,
        hiddenInMissionControl: true,
        resizable: false,
        focusable: true,
        acceptFirstMouse: true,
        webPreferences: {
            nodeIntegration: true,
            contextIsolation: false,
            backgroundThrottling: false,
            webSecurity: false,
            enableRemoteModule: false,
            // Ensure proper rendering and prevent pixelation
            experimentalFeatures: false,
        },
        // Prevent pixelation and ensure proper rendering
        useContentSize: true,
        disableAutoHideCursor: true,
    });
    if (process.platform === 'darwin') {
        header.setWindowButtonVisibility(false);
    }
    const headerLoadOptions = {};
    if (!shouldUseLiquidGlass) {
        header.loadFile(path.join(__dirname, '../app/header.html'), headerLoadOptions);
    }
    else {
        headerLoadOptions.query = { glass: 'true' };
        header.loadFile(path.join(__dirname, '../app/header.html'), headerLoadOptions);
        header.webContents.once('did-finish-load', () => {
            const viewId = liquidGlass.addView(header.getNativeWindowHandle());
            if (viewId !== -1) {
                liquidGlass.unstable_setVariant(viewId, liquidGlass.GlassMaterialVariant.bubbles);
                // liquidGlass.unstable_setScrim(viewId, 1); 
                // liquidGlass.unstable_setSubdued(viewId, 1);
            }
        });
    }
    windowPool.set('header', header);
    header.on('moved', updateLayout);
    layoutManager = new WindowLayoutManager(windowPool);

    header.webContents.once('dom-ready', () => {
        loadAndRegisterShortcuts(movementManager);
    });

    setupIpcHandlers(movementManager);

    if (currentHeaderState === 'main') {
        createFeatureWindows(header, ['listen', 'ask', 'settings', 'shortcut-settings']);
    }

    header.setContentProtection(isContentProtectionOn);
    header.setVisibleOnAllWorkspaces(true, { visibleOnFullScreen: true });
    // header.loadFile(path.join(__dirname, '../app/header.html'));
    
    // Open DevTools in development
    if (!app.isPackaged) {
        header.webContents.openDevTools({ mode: 'detach' });
    }

    header.on('focus', () => {
        console.log('[WindowManager] Header gained focus');
    });

    header.on('blur', () => {
        console.log('[WindowManager] Header lost focus');
    });

    header.webContents.on('before-input-event', (event, input) => {
        if (input.type === 'mouseDown') {
            const target = input.target;
            if (target && (target.includes('input') || target.includes('apikey'))) {
                header.focus();
            }
        }
    });

    header.on('resize', () => {
        console.log('[WindowManager] Header resize event triggered');
        updateLayout();
    });

    ipcMain.handle('toggle-all-windows-visibility', () => toggleAllWindowsVisibility());

    ipcMain.handle('toggle-feature', async (event, featureName) => {
        if (!windowPool.get(featureName) && currentHeaderState === 'main') {
            createFeatureWindows(windowPool.get('header'));
        }

        const header = windowPool.get('header');
        if (featureName === 'listen') {
            console.log(`[WindowManager] Toggling feature: ${featureName}`);
            const listenWindow = windowPool.get(featureName);
            const listenService = global.listenService;
            if (listenService && listenService.isSessionActive()) {
                console.log('[WindowManager] Listen session is active, closing it via toggle.');
                await listenService.closeSession();
                listenWindow.webContents.send('session-state-changed', { isActive: false });
                header.webContents.send('session-state-text', 'Done');
                // return;
            } else {
                if (listenWindow.isVisible()) {
                    listenWindow.webContents.send('window-hide-animation');
                    listenWindow.webContents.send('session-state-changed', { isActive: false });
                    header.webContents.send('session-state-text', 'Listen');
                } else {
                    listenWindow.show();
                    updateLayout();
                    listenWindow.webContents.send('window-show-animation');
                    await listenService.initializeSession();
                    listenWindow.webContents.send('session-state-changed', { isActive: true });
                    header.webContents.send('session-state-text', 'Stop');
                }
            }
        }

        if (featureName === 'ask') {
            let askWindow = windowPool.get('ask');

            if (!askWindow || askWindow.isDestroyed()) {
                console.log('[WindowManager] Ask window not found, creating new one');
                return;
            }

            if (askWindow.isVisible()) {
                try {
                    const hasResponse = await askWindow.webContents.executeJavaScript(`
                        (() => {
                            try {
                                // PickleGlassApp의 Shadow DOM 내부로 접근
                                const pickleApp = document.querySelector('pickle-glass-app');
                                if (!pickleApp || !pickleApp.shadowRoot) {
                                    console.log('PickleGlassApp not found');
                                    return false;
                                }
                                
                                // PickleGlassApp의 shadowRoot 내부에서 ask-view 찾기
                                const askView = pickleApp.shadowRoot.querySelector('ask-view');
                                if (!askView) {
                                    console.log('AskView not found in PickleGlassApp shadow DOM');
                                    return false;
                                }
                                
                                console.log('AskView found, checking state...');
                                console.log('currentResponse:', askView.currentResponse);
                                console.log('isLoading:', askView.isLoading);
                                console.log('isStreaming:', askView.isStreaming);
                                
                                const hasContent = !!(askView.currentResponse || askView.isLoading || askView.isStreaming);
                                
                                if (!hasContent && askView.shadowRoot) {
                                    const responseContainer = askView.shadowRoot.querySelector('.response-container');
                                    if (responseContainer && !responseContainer.classList.contains('hidden')) {
                                        const textContent = responseContainer.textContent.trim();
                                        const hasActualContent = textContent && 
                                            !textContent.includes('Ask a question to see the response here') &&
                                            textContent.length > 0;
                                        console.log('Response container content check:', hasActualContent);
                                        return hasActualContent;
                                    }
                                }
                                
                                return hasContent;
                            } catch (error) {
                                console.error('Error checking AskView state:', error);
                                return false;
                            }
                        })()
                    `);

                    console.log(`[WindowManager] Ask window visible, hasResponse: ${hasResponse}`);

                    if (hasResponse) {
                        askWindow.webContents.send('toggle-text-input');
                        console.log('[WindowManager] Sent toggle-text-input command');
                    } else {
                        console.log('[WindowManager] No response found, closing window');
                        askWindow.webContents.send('window-hide-animation');
                    }
                } catch (error) {
                    console.error('[WindowManager] Error checking Ask window state:', error);
                    console.log('[WindowManager] Falling back to toggle text input');
                    askWindow.webContents.send('toggle-text-input');
                }
            } else {
                console.log('[WindowManager] Showing hidden Ask window');
                askWindow.show();
                updateLayout();
                askWindow.webContents.send('window-show-animation');
                askWindow.webContents.send('window-did-show');
            }
        }
<<<<<<< HEAD

        if (featureName === 'settings') {
            const settingsWindow = windowPool.get(featureName);

=======

        if (featureName === 'settings') {
            const settingsWindow = windowPool.get(featureName);

>>>>>>> 2ce82a7e
            if (settingsWindow) {
                if (settingsWindow.isDestroyed()) {
                    console.error(`Window ${featureName} is destroyed, cannot toggle`);
                    return;
                }

                if (settingsWindow.isVisible()) {
                    if (featureName === 'settings') {
                        settingsWindow.webContents.send('settings-window-hide-animation');
                    } else {
                        settingsWindow.webContents.send('window-hide-animation');
                    }
                } else {
                    try {
                        settingsWindow.show();
                        updateLayout();

                        settingsWindow.webContents.send('window-show-animation');
                    } catch (e) {
                        console.error('Error showing window:', e);
                    }
                }
            } else {
                console.error(`Window not found for feature: ${featureName}`);
                console.error('Available windows:', Array.from(windowPool.keys()));
            }
        }
    });

    ipcMain.handle('send-question-to-ask', (event, question) => {
        const askWindow = windowPool.get('ask');
        if (askWindow && !askWindow.isDestroyed()) {
            console.log('📨 Main process: Sending question to AskView', question);
            askWindow.webContents.send('receive-question-from-assistant', question);
            return { success: true };
        } else {
            console.error('❌ Cannot find AskView window');
            return { success: false, error: 'AskView window not found' };
        }
    });

    ipcMain.handle('adjust-window-height', (event, targetHeight) => {
        const senderWindow = BrowserWindow.fromWebContents(event.sender);
        if (senderWindow) {
            const wasResizable = senderWindow.isResizable();
            if (!wasResizable) {
                senderWindow.setResizable(true);
            }

            const currentBounds = senderWindow.getBounds();
            const minHeight = senderWindow.getMinimumSize()[1];
            const maxHeight = senderWindow.getMaximumSize()[1];
            
            let adjustedHeight;
            if (maxHeight === 0) {
                adjustedHeight = Math.max(minHeight, targetHeight);
            } else {
                adjustedHeight = Math.max(minHeight, Math.min(maxHeight, targetHeight));
            }
            
            // Ensure width remains fixed for listen window
            const isListenWindow = senderWindow === windowPool.get('listen');
            const targetWidth = isListenWindow ? 400 : currentBounds.width;
            
            senderWindow.setSize(targetWidth, adjustedHeight, false);

            if (!wasResizable) {
                senderWindow.setResizable(false);
            }

            updateLayout();
        }
    });

    ipcMain.on('session-did-close', () => {
        const listenWindow = windowPool.get('listen');
        if (listenWindow && listenWindow.isVisible()) {
            console.log('[WindowManager] Session closed, hiding listen window.');
            listenWindow.hide();
        }
    });

    return windowPool;
}

function loadAndRegisterShortcuts(movementManager) {
    if (windowPool.has('shortcut-settings')) {
        console.log('[Shortcuts] Editing in progress, skipping registration.');
        return;
    }

    const defaultKeybinds = getDefaultKeybinds();
    const savedKeybinds = shortCutStore.get('customKeybinds', {});
    const keybinds = { ...defaultKeybinds, ...savedKeybinds };

    const sendToRenderer = (channel, ...args) => {
        windowPool.forEach(win => {
            if (win && !win.isDestroyed()) {
                try {
                    win.webContents.send(channel, ...args);
                } catch (e) {
                    // 창이 이미 닫혔을 수 있으므로 오류를 무시합니다.
                }
            }
        });
    };

    updateGlobalShortcuts(keybinds, windowPool.get('header'), sendToRenderer, movementManager);
}


function setupIpcHandlers(movementManager) {
    screen.on('display-added', (event, newDisplay) => {
        console.log('[Display] New display added:', newDisplay.id);
    });

    screen.on('display-removed', (event, oldDisplay) => {
        console.log('[Display] Display removed:', oldDisplay.id);
        const header = windowPool.get('header');
        if (header && getCurrentDisplay(header).id === oldDisplay.id) {
            const primaryDisplay = screen.getPrimaryDisplay();
            movementManager.moveToDisplay(primaryDisplay.id);
        }
    });

    screen.on('display-metrics-changed', (event, display, changedMetrics) => {
        console.log('[Display] Display metrics changed:', display.id, changedMetrics);
        updateLayout();
    });

    // 1. 스트리밍 데이터 조각(chunk)을 받아서 ask 창으로 전달
    ipcMain.on('ask-response-chunk', (event, { token }) => {
        const askWindow = windowPool.get('ask');
        if (askWindow && !askWindow.isDestroyed()) {
            // renderer.js가 보낸 토큰을 AskView.js로 그대로 전달합니다.
            askWindow.webContents.send('ask-response-chunk', { token });
        }
    });

    // 2. 스트리밍 종료 신호를 받아서 ask 창으로 전달
    ipcMain.on('ask-response-stream-end', () => {
        const askWindow = windowPool.get('ask');
        if (askWindow && !askWindow.isDestroyed()) {
            askWindow.webContents.send('ask-response-stream-end');
        }
    });

    ipcMain.on('animation-finished', (event) => {
        const win = BrowserWindow.fromWebContents(event.sender);
        if (win && !win.isDestroyed()) {
            console.log(`[WindowManager] Hiding window after animation.`);
            win.hide();
        }
    });

    ipcMain.on('show-settings-window', (event, bounds) => {
        if (!bounds) return;  
        const win = windowPool.get('settings');

        if (win && !win.isDestroyed()) {
            if (settingsHideTimer) {
                clearTimeout(settingsHideTimer);
                settingsHideTimer = null;
            }

            // Adjust position based on button bounds
            const header = windowPool.get('header');
            const headerBounds = header?.getBounds() ?? { x: 0, y: 0 };
            const settingsBounds = win.getBounds();

            const disp = getCurrentDisplay(header);
            const { x: waX, y: waY, width: waW, height: waH } = disp.workArea;

            let x = Math.round(headerBounds.x + (bounds?.x ?? 0) + (bounds?.width ?? 0) / 2 - settingsBounds.width / 2);
            let y = Math.round(headerBounds.y + (bounds?.y ?? 0) + (bounds?.height ?? 0) + 31);

            x = Math.max(waX + 10, Math.min(waX + waW - settingsBounds.width - 10, x));
            y = Math.max(waY + 10, Math.min(waY + waH - settingsBounds.height - 10, y));

            win.setBounds({ x, y });
            win.__lockedByButton = true;
            console.log(`[WindowManager] Positioning settings window at (${x}, ${y}) based on button bounds.`);
            
            win.show();
            win.moveTop();
            win.setAlwaysOnTop(true);
        }
    });

    ipcMain.on('hide-settings-window', (event) => {
        const window = windowPool.get("settings");
        if (window && !window.isDestroyed()) {
            if (settingsHideTimer) {
                clearTimeout(settingsHideTimer);
            }
            settingsHideTimer = setTimeout(() => {
                if (window && !window.isDestroyed()) {
                    window.setAlwaysOnTop(false);
                    window.hide();
                }
                settingsHideTimer = null;
            }, 200);
            
            window.__lockedByButton = false;
        }
    });

    ipcMain.on('cancel-hide-settings-window', (event) => {
        if (settingsHideTimer) {
            clearTimeout(settingsHideTimer);
            settingsHideTimer = null;
        }
    });

    ipcMain.handle('quit-application', () => {
        app.quit();
    });

    ipcMain.handle('is-ask-window-visible', (event, windowName) => {
        const window = windowPool.get(windowName);
        if (window && !window.isDestroyed()) {
            return window.isVisible();
        }
        return false;
    });


    ipcMain.handle('toggle-content-protection', () => {
        isContentProtectionOn = !isContentProtectionOn;
        console.log(`[Protection] Content protection toggled to: ${isContentProtectionOn}`);
        windowPool.forEach(win => {
            if (win && !win.isDestroyed()) {
                win.setContentProtection(isContentProtectionOn);
            }
        });
        return isContentProtectionOn;
    });

    ipcMain.handle('get-content-protection-status', () => {
        return isContentProtectionOn;
    });

    ipcMain.on('header-state-changed', (event, state) => {
        console.log(`[WindowManager] Header state changed to: ${state}`);
        currentHeaderState = state;

        if (state === 'main') {
            createFeatureWindows(windowPool.get('header'));
        } else {         // 'apikey' | 'permission'
            destroyFeatureWindows();
        }
        loadAndRegisterShortcuts(movementManager);
    });

    ipcMain.on('update-keybinds', (event, newKeybinds) => {
        updateGlobalShortcuts(newKeybinds);
    });

    ipcMain.handle('get-current-shortcuts', () => {
        const defaultKeybinds = getDefaultKeybinds();
        const savedKeybinds = shortCutStore.get('customKeybinds', {});
        return { ...defaultKeybinds, ...savedKeybinds };
    });

    ipcMain.handle('open-shortcut-editor', () => {
        const header = windowPool.get('header');
        if (!header) return;
        
        // 편집기 열기 전 모든 단축키 비활성화
        globalShortcut.unregisterAll();
        console.log('[Shortcuts] Disabled for editing.');

        createFeatureWindows(header, 'shortcut-settings');
    });

    ipcMain.handle('get-default-shortcuts', () => {
        shortCutStore.set('customKeybinds', {});
        return getDefaultKeybinds();
    });

    ipcMain.handle('save-shortcuts', async (event, newKeybinds) => {
        try {
            const defaultKeybinds = getDefaultKeybinds();
            const customKeybinds = {};
            for (const key in newKeybinds) {
                if (newKeybinds[key] && newKeybinds[key] !== defaultKeybinds[key]) {
                    customKeybinds[key] = newKeybinds[key];
                }
            }
            
            shortCutStore.set('customKeybinds', customKeybinds);
            console.log('[Shortcuts] Custom keybinds saved to store:', customKeybinds);

            const editor = windowPool.get('shortcut-settings');
            if (editor && !editor.isDestroyed()) {
                editor.close(); 
            } else {
                loadAndRegisterShortcuts(movementManager);
            }

            return { success: true };
        } catch (error) {
            console.error("Failed to save shortcuts:", error);
            loadAndRegisterShortcuts(movementManager);
            return { success: false, error: error.message };
        }
    });

    ipcMain.on('close-shortcut-editor', () => {
        const editor = windowPool.get('shortcut-settings');
        if (editor && !editor.isDestroyed()) {
            editor.close();
        }
    });

    ipcMain.handle('open-login-page', () => {
        const webUrl = process.env.pickleglass_WEB_URL || 'http://localhost:3000';
        const personalizeUrl = `${webUrl}/personalize?desktop=true`;
        shell.openExternal(personalizeUrl);
        console.log('Opening personalization page:', personalizeUrl);
    });

    setupApiKeyIPC();


    ipcMain.handle('resize-header-window', (event, { width, height }) => {
        const header = windowPool.get('header');
        if (header) {
            console.log(`[WindowManager] Resize request: ${width}x${height}`);
            
            // Prevent resizing during animations or if already at target size
            if (movementManager && movementManager.isAnimating) {
                console.log('[WindowManager] Skipping resize during animation');
                return { success: false, error: 'Cannot resize during animation' };
            }

            const currentBounds = header.getBounds();
            console.log(`[WindowManager] Current bounds: ${currentBounds.width}x${currentBounds.height} at (${currentBounds.x}, ${currentBounds.y})`);
            
            // Skip if already at target size to prevent unnecessary operations
            if (currentBounds.width === width && currentBounds.height === height) {
                console.log('[WindowManager] Already at target size, skipping resize');
                return { success: true };
            }

            const wasResizable = header.isResizable();
            if (!wasResizable) {
                header.setResizable(true);
            }

            // Calculate the center point of the current window
            const centerX = currentBounds.x + currentBounds.width / 2;
            // Calculate new X position to keep the window centered
            const newX = Math.round(centerX - width / 2);

            // Get the current display to ensure we stay within bounds
            const display = getCurrentDisplay(header);
            const { x: workAreaX, width: workAreaWidth } = display.workArea;
            
            // Clamp the new position to stay within display bounds
            const clampedX = Math.max(workAreaX, Math.min(workAreaX + workAreaWidth - width, newX));

            header.setBounds({ x: clampedX, y: currentBounds.y, width, height });

            if (!wasResizable) {
                header.setResizable(false);
            }
            
            // Update layout after resize
            updateLayout();
            
            return { success: true };
        }
        return { success: false, error: 'Header window not found' };
    });

    ipcMain.on('header-animation-finished', (event, state) => {
        const header = windowPool.get('header');
        if (!header || header.isDestroyed()) return;
    
        if (state === 'hidden') {
            header.hide();
            console.log('[WindowManager] Header hidden after animation.');
        } else if (state === 'visible') {
            console.log('[WindowManager] Header shown after animation.');
            updateLayout();
        }
    });

    // ipcMain.handle('get-header-position', () => {
    //     const header = windowPool.get('header');
    //     if (header) {
    //         const [x, y] = header.getPosition();
    //         return { x, y };
    //     }
    //     return { x: 0, y: 0 };
    // });

    // ipcMain.handle('move-header', (event, newX, newY) => {
    //     const header = windowPool.get('header');
    //     if (header) {
    //         const currentY = newY !== undefined ? newY : header.getBounds().y;
    //         header.setPosition(newX, currentY, false);

    //         updateLayout();
    //     }
    // });

    // ipcMain.handle('move-header-to', (event, newX, newY) => {
    //     const header = windowPool.get('header');
    //     if (header) {
    //         const targetDisplay = screen.getDisplayNearestPoint({ x: newX, y: newY });
    //         const { x: workAreaX, y: workAreaY, width, height } = targetDisplay.workArea;
    //         const headerBounds = header.getBounds();

    //         // Only clamp if the new position would actually go out of bounds
    //         // This prevents progressive restriction of movement
    //         let clampedX = newX;
    //         let clampedY = newY;
            
    //         // Check if we need to clamp X position
    //         if (newX < workAreaX) {
    //             clampedX = workAreaX;
    //         } else if (newX + headerBounds.width > workAreaX + width) {
    //             clampedX = workAreaX + width - headerBounds.width;
    //         }
            
    //         // Check if we need to clamp Y position  
    //         if (newY < workAreaY) {
    //             clampedY = workAreaY;
    //         } else if (newY + headerBounds.height > workAreaY + height) {
    //             clampedY = workAreaY + height - headerBounds.height;
    //         }

    //         header.setPosition(clampedX, clampedY, false);

    //         updateLayout();
    //     }
    // });


    ipcMain.handle('move-window-step', (event, direction) => {
        if (movementManager) {
            movementManager.moveStep(direction);
        }
    });

    ipcMain.handle('force-close-window', (event, windowName) => {
        const window = windowPool.get(windowName);
        if (window && !window.isDestroyed()) {
            console.log(`[WindowManager] Force closing window: ${windowName}`);

            window.webContents.send('window-hide-animation');
        }
    });

    ipcMain.handle('start-screen-capture', async () => {
        try {
            isCapturing = true;
            console.log('Starting screen capture in main process');
            return { success: true };
        } catch (error) {
            console.error('Failed to start screen capture:', error);
            return { success: false, error: error.message };
        }
    });

    ipcMain.handle('stop-screen-capture', async () => {
        try {
            isCapturing = false;
            lastScreenshot = null;
            console.log('Stopped screen capture in main process');
            return { success: true };
        } catch (error) {
            console.error('Failed to stop screen capture:', error);
            return { success: false, error: error.message };
        }
    });

    ipcMain.handle('capture-screenshot', async (event, options = {}) => {
        return captureScreenshot(options);
    });

    ipcMain.handle('get-current-screenshot', async event => {
        try {
            if (lastScreenshot && Date.now() - lastScreenshot.timestamp < 1000) {
                console.log('Returning cached screenshot');
                return {
                    success: true,
                    base64: lastScreenshot.base64,
                    width: lastScreenshot.width,
                    height: lastScreenshot.height,
                };
            }
            return {
                success: false,
                error: 'No screenshot available',
            };
        } catch (error) {
            console.error('Failed to get current screenshot:', error);
            return {
                success: false,
                error: error.message,
            };
        }
    });

    ipcMain.handle('firebase-logout', async () => {
        console.log('[WindowManager] Received request to log out.');
        
        await authService.signOut();
    });

    ipcMain.handle('check-system-permissions', async () => {
        const { systemPreferences } = require('electron');
        const permissions = {
            microphone: 'unknown',
            screen: 'unknown',
            needsSetup: true
        };

        try {
            if (process.platform === 'darwin') {
                // Check microphone permission on macOS
                const micStatus = systemPreferences.getMediaAccessStatus('microphone');
                console.log('[Permissions] Microphone status:', micStatus);
                permissions.microphone = micStatus;

                // Check screen recording permission using the system API
                const screenStatus = systemPreferences.getMediaAccessStatus('screen');
                console.log('[Permissions] Screen status:', screenStatus);
                permissions.screen = screenStatus;

                permissions.needsSetup = micStatus !== 'granted' || screenStatus !== 'granted';
            } else {
                permissions.microphone = 'granted';
                permissions.screen = 'granted';
                permissions.needsSetup = false;
            }

            console.log('[Permissions] System permissions status:', permissions);
            return permissions;
        } catch (error) {
            console.error('[Permissions] Error checking permissions:', error);
            return {
                microphone: 'unknown',
                screen: 'unknown',
                needsSetup: true,
                error: error.message
            };
        }
    });

    ipcMain.handle('request-microphone-permission', async () => {
        if (process.platform !== 'darwin') {
            return { success: true };
        }

        const { systemPreferences } = require('electron');
        try {
            const status = systemPreferences.getMediaAccessStatus('microphone');
            console.log('[Permissions] Microphone status:', status);
            if (status === 'granted') {
                return { success: true, status: 'granted' };
            }

            // Req mic permission
            const granted = await systemPreferences.askForMediaAccess('microphone');
            return { 
                success: granted, 
                status: granted ? 'granted' : 'denied'
            };
        } catch (error) {
            console.error('[Permissions] Error requesting microphone permission:', error);
            return { 
                success: false, 
                error: error.message 
            };
        }
    });

    ipcMain.handle('open-system-preferences', async (event, section) => {
        if (process.platform !== 'darwin') {
            return { success: false, error: 'Not supported on this platform' };
        }

        try {
            if (section === 'screen-recording') {
                // First trigger screen capture request to register the app in system preferences
                try {
                    console.log('[Permissions] Triggering screen capture request to register app...');
                    await desktopCapturer.getSources({ 
                        types: ['screen'], 
                        thumbnailSize: { width: 1, height: 1 } 
                    });
                    console.log('[Permissions] App registered for screen recording');
                } catch (captureError) {
                    console.log('[Permissions] Screen capture request triggered (expected to fail):', captureError.message);
                }
                
                // Then open system preferences
                // await shell.openExternal('x-apple.systempreferences:com.apple.preference.security?Privacy_ScreenCapture');
            }
            // if (section === 'microphone') {
            //     await shell.openExternal('x-apple.systempreferences:com.apple.preference.security?Privacy_Microphone');
            // }
            return { success: true };
        } catch (error) {
            console.error('[Permissions] Error opening system preferences:', error);
            return { success: false, error: error.message };
        }
    });

    ipcMain.handle('mark-permissions-completed', async () => {
        try {
            // This is a system-level setting, not user-specific.
            await systemSettingsRepository.markPermissionsAsCompleted();
            console.log('[Permissions] Marked permissions as completed');
            return { success: true };
        } catch (error) {
            console.error('[Permissions] Error marking permissions as completed:', error);
            return { success: false, error: error.message };
        }
    });

    ipcMain.handle('check-permissions-completed', async () => {
        try {
            const completed = await systemSettingsRepository.checkPermissionsCompleted();
            console.log('[Permissions] Permissions completed status:', completed);
            return completed;
        } catch (error) {
            console.error('[Permissions] Error checking permissions completed status:', error);
            return false;
        }
    });

    ipcMain.handle('close-ask-window-if-empty', async () => {
        const askWindow = windowPool.get('ask');
        if (askWindow && !askWindow.isFocused()) {
            askWindow.hide();
        }
    });
}



//////// after_modelStateService ////////
async function getStoredApiKey() {
    if (global.modelStateService) {
        const provider = await getStoredProvider();
        return global.modelStateService.getApiKey(provider);
    }
    return null; // Fallback
}

async function getStoredProvider() {
    if (global.modelStateService) {
        return global.modelStateService.getCurrentProvider('llm');
    }
    return 'openai'; // Fallback
}

/**
 * 
 * @param {IpcMainInvokeEvent} event 
 * @param {{type: 'llm' | 'stt'}}
 */
async function getCurrentModelInfo(event, { type }) {
    if (global.modelStateService && (type === 'llm' || type === 'stt')) {
        return global.modelStateService.getCurrentModelInfo(type);
    }
    return null;
}

function setupApiKeyIPC() {
    const { ipcMain } = require('electron');

    ipcMain.handle('get-stored-api-key', getStoredApiKey);
    ipcMain.handle('get-ai-provider', getStoredProvider);
    ipcMain.handle('get-current-model-info', getCurrentModelInfo);

    ipcMain.handle('api-key-validated', async (event, data) => {
        console.warn("[DEPRECATED] 'api-key-validated' IPC was called. This logic is now handled by 'model:validate-key'.");
        return { success: true };
    });

    ipcMain.handle('remove-api-key', async () => {
         console.warn("[DEPRECATED] 'remove-api-key' IPC was called. This is now handled by 'model:remove-api-key'.");
        return { success: true };
    });
    
    console.log('[WindowManager] API key related IPC handlers have been updated for ModelStateService.');
}
//////// after_modelStateService ////////


function getDefaultKeybinds() {
    const isMac = process.platform === 'darwin';
    return {
        moveUp: isMac ? 'Cmd+Up' : 'Ctrl+Up',
        moveDown: isMac ? 'Cmd+Down' : 'Ctrl+Down',
        moveLeft: isMac ? 'Cmd+Left' : 'Ctrl+Left',
        moveRight: isMac ? 'Cmd+Right' : 'Ctrl+Right',
        toggleVisibility: isMac ? 'Cmd+\\' : 'Ctrl+\\',
        toggleClickThrough: isMac ? 'Cmd+M' : 'Ctrl+M',
        nextStep: isMac ? 'Cmd+Enter' : 'Ctrl+Enter',
        manualScreenshot: isMac ? 'Cmd+Shift+S' : 'Ctrl+Shift+S',
        previousResponse: isMac ? 'Cmd+[' : 'Ctrl+[',
        nextResponse: isMac ? 'Cmd+]' : 'Ctrl+]',
        scrollUp: isMac ? 'Cmd+Shift+Up' : 'Ctrl+Shift+Up',
        scrollDown: isMac ? 'Cmd+Shift+Down' : 'Ctrl+Shift+Down',
    };
}

function updateGlobalShortcuts(keybinds, mainWindow, sendToRenderer, movementManager) {
    globalShortcut.unregisterAll();

    if (sendToRenderer) {
        sendToRenderer('shortcuts-updated', keybinds);
        console.log('[Shortcuts] Broadcasted updated shortcuts to all windows.');
    }
    
    // ✨ 하드코딩된 단축키 등록을 위해 변수 유지
    const isMac = process.platform === 'darwin';
    const modifier = isMac ? 'Cmd' : 'Ctrl';
    const header = windowPool.get('header');
    const state = header?.currentHeaderState || currentHeaderState;

    // ✨ 기능 1: 사용자가 설정할 수 없는 '모니터 이동' 단축키 (기존 로직 유지)
    const displays = screen.getAllDisplays();
    if (displays.length > 1) {
        displays.forEach((display, index) => {
            const key = `${modifier}+Shift+${index + 1}`;
            try {
                globalShortcut.register(key, () => movementManager.moveToDisplay(display.id));
                console.log(`Registered display switch shortcut: ${key} -> Display ${index + 1}`);
            } catch (error) {
                console.error(`Failed to register display switch ${key}:`, error);
            }
        });
    }

    // API 키 입력 상태에서는 필수 단축키(toggleVisibility) 외에는 아무것도 등록하지 않음
    if (state === 'apikey') {
        if (keybinds.toggleVisibility) {
            try {
                globalShortcut.register(keybinds.toggleVisibility, () => toggleAllWindowsVisibility());
            } catch (error) {
                console.error(`Failed to register toggleVisibility (${keybinds.toggleVisibility}):`, error);
            }
        }
        console.log('ApiKeyHeader is active, skipping conditional shortcuts');
        return;
    }

    // ✨ 기능 2: 사용자가 설정할 수 없는 '화면 가장자리 이동' 단축키 (기존 로직 유지)
    const edgeDirections = [
        { key: `${modifier}+Shift+Left`, direction: 'left' },
        { key: `${modifier}+Shift+Right`, direction: 'right' },
        // { key: `${modifier}+Shift+Up`, direction: 'up' },
        // { key: `${modifier}+Shift+Down`, direction: 'down' },
    ];
    edgeDirections.forEach(({ key, direction }) => {
        try {
            globalShortcut.register(key, () => {
                if (header && header.isVisible()) movementManager.moveToEdge(direction);
            });
        } catch (error) {
            console.error(`Failed to register edge move for ${key}:`, error);
        }
    });


    // ✨ 기능 3: 사용자가 설정 가능한 모든 단축키를 동적으로 등록 (새로운 방식 적용)
    for (const action in keybinds) {
        const accelerator = keybinds[action];
        if (!accelerator) continue;

        try {
            let callback;
            switch(action) {
                case 'toggleVisibility':
                    callback = () => toggleAllWindowsVisibility();
                    break;
                case 'nextStep':
                    callback = () => {
                        const askWindow = windowPool.get('ask');
                        if (!askWindow || askWindow.isDestroyed()) return;
                        if (askWindow.isVisible()) {
                            askWindow.webContents.send('ask-global-send');
                        } else {
                            askWindow.show();
                            updateLayout();
                            askWindow.webContents.send('window-show-animation');
                        }
                    };
                    break;
                case 'scrollUp':
                    callback = () => {
                        // 'ask' 창을 명시적으로 가져옵니다.
                        const askWindow = windowPool.get('ask');
                        // 'ask' 창이 존재하고, 파괴되지 않았으며, 보이는 경우에만 이벤트를 전송합니다.
                        if (askWindow && !askWindow.isDestroyed() && askWindow.isVisible()) {
                            askWindow.webContents.send('scroll-response-up');
                        }
                    };
                    break;
                case 'scrollDown':
                    callback = () => {
                        // 'ask' 창을 명시적으로 가져옵니다.
                        const askWindow = windowPool.get('ask');
                        // 'ask' 창이 존재하고, 파괴되지 않았으며, 보이는 경우에만 이벤트를 전송합니다.
                        if (askWindow && !askWindow.isDestroyed() && askWindow.isVisible()) {
                            askWindow.webContents.send('scroll-response-down');
                        }
                    };
                    break;
                case 'moveUp':
                    callback = () => { if (header && header.isVisible()) movementManager.moveStep('up'); };
                    break;
                case 'moveDown':
                    callback = () => { if (header && header.isVisible()) movementManager.moveStep('down'); };
                    break;
                case 'moveLeft':
                    callback = () => { if (header && header.isVisible()) movementManager.moveStep('left'); };
                    break;
                case 'moveRight':
                    callback = () => { if (header && header.isVisible()) movementManager.moveStep('right'); };
                    break;
                case 'toggleClickThrough':
                     callback = () => {
                        mouseEventsIgnored = !mouseEventsIgnored;
                        if(mainWindow && !mainWindow.isDestroyed()){
                            mainWindow.setIgnoreMouseEvents(mouseEventsIgnored, { forward: true });
                            mainWindow.webContents.send('click-through-toggled', mouseEventsIgnored);
                        }
                     };
                     break;
                case 'manualScreenshot':
                    callback = () => {
                        if(mainWindow && !mainWindow.isDestroyed()) {
                             mainWindow.webContents.executeJavaScript('window.captureManualScreenshot && window.captureManualScreenshot();');
                        }
                    };
                    break;
                case 'previousResponse':
                    callback = () => sendToRenderer('navigate-previous-response');
                    break;
                case 'nextResponse':
                    callback = () => sendToRenderer('navigate-next-response');
                    break;
            }
            
            if (callback) {
                globalShortcut.register(accelerator, callback);
            }
        } catch(e) {
            console.error(`Failed to register shortcut for "${action}" (${accelerator}):`, e.message);
        }
    }
}


async function captureScreenshot(options = {}) {
    if (process.platform === 'darwin') {
        try {
            const tempPath = path.join(os.tmpdir(), `screenshot-${Date.now()}.jpg`);

            await execFile('screencapture', ['-x', '-t', 'jpg', tempPath]);

            const imageBuffer = await fs.promises.readFile(tempPath);
            await fs.promises.unlink(tempPath);

            if (sharp) {
                try {
                    // Try using sharp for optimal image processing
                    const resizedBuffer = await sharp(imageBuffer)
                        // .resize({ height: 1080 })
                        .resize({ height: 384 })
                        .jpeg({ quality: 80 })
                        .toBuffer();

                    const base64 = resizedBuffer.toString('base64');
                    const metadata = await sharp(resizedBuffer).metadata();

                    lastScreenshot = {
                        base64,
                        width: metadata.width,
                        height: metadata.height,
                        timestamp: Date.now(),
                    };

                    return { success: true, base64, width: metadata.width, height: metadata.height };
                } catch (sharpError) {
                    console.warn('Sharp module failed, falling back to basic image processing:', sharpError.message);
                }
            }
            
            // Fallback: Return the original image without resizing
            console.log('[WindowManager] Using fallback image processing (no resize/compression)');
            const base64 = imageBuffer.toString('base64');
            
            lastScreenshot = {
                base64,
                width: null, // We don't have metadata without sharp
                height: null,
                timestamp: Date.now(),
            };

            return { success: true, base64, width: null, height: null };
        } catch (error) {
            console.error('Failed to capture screenshot:', error);
            return { success: false, error: error.message };
        }
    }

    try {
        const sources = await desktopCapturer.getSources({
            types: ['screen'],
            thumbnailSize: {
                width: 1920,
                height: 1080,
            },
        });

        if (sources.length === 0) {
            throw new Error('No screen sources available');
        }
        const source = sources[0];
        const buffer = source.thumbnail.toJPEG(70);
        const base64 = buffer.toString('base64');
        const size = source.thumbnail.getSize();

        return {
            success: true,
            base64,
            width: size.width,
            height: size.height,
        };
    } catch (error) {
        console.error('Failed to capture screenshot using desktopCapturer:', error);
        return {
            success: false,
            error: error.message,
        };
    }
}

module.exports = {
    createWindows,
    windowPool,
    fixedYPosition,
    getStoredApiKey,
    getStoredProvider,
    getCurrentModelInfo,
    captureScreenshot,
};<|MERGE_RESOLUTION|>--- conflicted
+++ resolved
@@ -557,17 +557,10 @@
                 askWindow.webContents.send('window-did-show');
             }
         }
-<<<<<<< HEAD
 
         if (featureName === 'settings') {
             const settingsWindow = windowPool.get(featureName);
 
-=======
-
-        if (featureName === 'settings') {
-            const settingsWindow = windowPool.get(featureName);
-
->>>>>>> 2ce82a7e
             if (settingsWindow) {
                 if (settingsWindow.isDestroyed()) {
                     console.error(`Window ${featureName} is destroyed, cannot toggle`);
