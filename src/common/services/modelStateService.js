--- conflicted
+++ resolved
@@ -284,7 +284,7 @@
             // Default to success if no specific validator is found
             console.warn(`[ModelStateService] No validateApiKey function for provider: ${provider}. Assuming valid.`);
                     return { success: true };
-<<<<<<< HEAD
+
                 }
             case 'soniox': {
                 // Soniox API key is a 32+ char string, optionally validate format or do a real API call
@@ -298,8 +298,7 @@
             }
             default:
                 return { success: false, error: 'Unknown provider.' };
-=======
->>>>>>> 9f29fa58
+
         }
 
         try {
