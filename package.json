--- conflicted
+++ resolved
@@ -1,13 +1,9 @@
 {
     "name": "pickle-glass",
     "productName": "Glass",
-<<<<<<< HEAD
-    "version": "0.2.2",
-=======
 
     "version": "0.2.3",
 
->>>>>>> e87c7305
     "description": "Cl*ely for Free",
     "main": "src/index.js",
     "scripts": {
