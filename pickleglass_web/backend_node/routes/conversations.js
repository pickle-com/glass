const express = require('express');
const db = require('../db');
const router = express.Router();
const crypto = require('crypto');
const validator = require('validator');

router.get('/', (req, res) => {
    try {
<<<<<<< HEAD
        // Only return sessions that have transcripts or AI messages (filter out empty sessions)
        const sessions = db.prepare(`
            SELECT DISTINCT s.id, s.uid, s.title, s.started_at, s.ended_at, s.sync_state, s.updated_at 
            FROM sessions s 
            WHERE s.uid = ? 
            AND (
                EXISTS (SELECT 1 FROM transcripts t WHERE t.session_id = s.id) 
                OR EXISTS (SELECT 1 FROM ai_messages a WHERE a.session_id = s.id)
            )
            ORDER BY s.started_at DESC
        `).all(req.uid);
=======
        const sessions = db.prepare(
            "SELECT id, uid, title, session_type, started_at, ended_at, sync_state, updated_at FROM sessions WHERE uid = ? ORDER BY started_at DESC"
        ).all(req.uid);
>>>>>>> 454e67da
        res.json(sessions);
    } catch (error) {
        console.error('Failed to get sessions:', error);
        res.status(500).json({ error: 'Failed to retrieve sessions' });
    }
});

router.post('/', (req, res) => {
    const { title } = req.body;
    const sessionId = crypto.randomUUID();
    const now = Math.floor(Date.now() / 1000);

    try {
        db.prepare(
            `INSERT INTO sessions (id, uid, title, started_at, updated_at)
             VALUES (?, ?, ?, ?, ?)`
        ).run(sessionId, req.uid, title || 'New Conversation', now, now);

        res.status(201).json({ id: sessionId, message: 'Session created successfully' });
    } catch (error) {
        console.error('Failed to create session:', error);
        res.status(500).json({ error: 'Failed to create session' });
    }
});

router.get('/:session_id', (req, res) => {
    const { session_id } = req.params;
    try {
        const session = db.prepare("SELECT * FROM sessions WHERE id = ?").get(session_id);
        if (!session) {
            return res.status(404).json({ error: 'Session not found' });
        }

        const transcripts = db.prepare("SELECT * FROM transcripts WHERE session_id = ? ORDER BY start_at ASC").all(session_id);
        const ai_messages = db.prepare("SELECT * FROM ai_messages WHERE session_id = ? ORDER BY sent_at ASC").all(session_id);
        const summary = db.prepare("SELECT * FROM summaries WHERE session_id = ?").get(session_id);

        res.json({
            session,
            transcripts,
            ai_messages,
            summary: summary || null
        });
    } catch (error) {
        console.error(`Failed to get session ${session_id}:`, error);
        res.status(500).json({ error: 'Failed to retrieve session details' });
    }
});

router.delete('/:session_id', (req, res) => {
    const { session_id } = req.params;
    
    const session = db.prepare("SELECT id FROM sessions WHERE id = ?").get(session_id);
    if (!session) {
        return res.status(404).json({ error: 'Session not found' });
    }

    try {
        db.transaction(() => {
            db.prepare("DELETE FROM transcripts WHERE session_id = ?").run(session_id);
            db.prepare("DELETE FROM ai_messages WHERE session_id = ?").run(session_id);
            db.prepare("DELETE FROM summaries WHERE session_id = ?").run(session_id);
            db.prepare("DELETE FROM sessions WHERE id = ?").run(session_id);
        })();
        res.status(200).json({ message: 'Session deleted successfully' });
    } catch (error) {
        console.error(`Failed to delete session ${session_id}:`, error);
        res.status(500).json({ error: 'Failed to delete session' });
    }
});

router.get('/search', (req, res) => {
    const { q } = req.query;
    if (!q || !validator.isLength(q, { min: 3 })) {
        return res.status(400).json({ error: 'Query parameter "q" is required' });
    }
    // Sanitize and validate input
    const sanitizedQuery = validator.escape(q.trim()); // Escapes HTML and special chars
    if (sanitizedQuery.length === 0 || sanitizedQuery.length > 255) {
        return res.status(400).json({ error: 'Query parameter "q" must be between 3 and 255 characters' });
    }
    try {
        const searchQuery = `%${sanitizedQuery}%`;
        const sessionIds = db.prepare(`
            SELECT DISTINCT session_id FROM (
                SELECT session_id FROM transcripts WHERE text LIKE ?
                UNION
                SELECT session_id FROM ai_messages WHERE content LIKE ?
                UNION
                SELECT session_id FROM summaries WHERE text LIKE ? OR tldr LIKE ?
            )
        `).all(searchQuery, searchQuery, searchQuery, searchQuery).map(row => row.session_id);

        if (sessionIds.length === 0) {
            return res.json([]);
        }

        const placeholders = sessionIds.map(() => '?').join(',');
        const sessions = db.prepare(
            `SELECT id, uid, title, started_at, ended_at, sync_state, updated_at FROM sessions WHERE id IN (${placeholders}) ORDER BY started_at DESC`
        ).all(sessionIds);

        res.json(sessions);
    } catch (error) {
        console.error('Search failed:', error);
        res.status(500).json({ error: 'Failed to perform search' });
    }
});

module.exports = router; <|MERGE_RESOLUTION|>--- conflicted
+++ resolved
@@ -6,10 +6,9 @@
 
 router.get('/', (req, res) => {
     try {
-<<<<<<< HEAD
         // Only return sessions that have transcripts or AI messages (filter out empty sessions)
         const sessions = db.prepare(`
-            SELECT DISTINCT s.id, s.uid, s.title, s.started_at, s.ended_at, s.sync_state, s.updated_at 
+            SELECT DISTINCT s.id, s.uid, s.title, s.session_type, s.started_at, s.ended_at, s.sync_state, s.updated_at 
             FROM sessions s 
             WHERE s.uid = ? 
             AND (
@@ -18,11 +17,6 @@
             )
             ORDER BY s.started_at DESC
         `).all(req.uid);
-=======
-        const sessions = db.prepare(
-            "SELECT id, uid, title, session_type, started_at, ended_at, sync_state, updated_at FROM sessions WHERE uid = ? ORDER BY started_at DESC"
-        ).all(req.uid);
->>>>>>> 454e67da
         res.json(sessions);
     } catch (error) {
         console.error('Failed to get sessions:', error);
